#!/usr/bin/sage
# vim: syntax=python

import random
import sys
import json

from hash_to_field import I2OSP
from ed25519_rfc8032 import verify_ed25519_rfc8032, point_compress, secret_to_public_raw

try:
    from sagelib.groups import GroupRistretto255, GroupEd25519, GroupEd448, GroupP256
    from sagelib.hash import HashEd25519, HashEd448, HashRistretto255, HashP256
except ImportError as e:
    sys.exit("Error loading preprocessed sage files. Try running `make setup && make clean pyfiles`. Full error: " + e)

_as_bytes = lambda x: x if isinstance(x, bytes) else bytes(x, "utf-8")

def to_hex(byte_string):
    if isinstance(byte_string, str):
        return "".join("{:02x}".format(ord(c)) for c in byte_string)
    if isinstance(byte_string, bytes):
        return "" + "".join("{:02x}".format(c) for c in byte_string)
    assert isinstance(byte_string, bytearray)
    return ''.join(format(x, '02x') for x in byte_string)


def random_bytes(n):
    return random.randbytes(n)

# https://cfrg.github.io/draft-irtf-cfrg-frost/draft-irtf-cfrg-frost.html#name-lagrange-coefficients
def derive_lagrange_coefficient(G, i, L):
    assert(i != 0)
    for j in L:
      assert(j != 0)

    num = 1
    den = 1
    for j in L:
        if j == i:
            continue
        num = (num * j) % G.order()
        den = (den * (j - i)) % G.order()
    L_i = (num * inverse_mod(den, G.order())) % G.order()
    return L_i

# https://cfrg.github.io/draft-irtf-cfrg-frost/draft-irtf-cfrg-frost.html#name-evaluation-of-a-polynomial
def polynomial_evaluate(G, x, coeffs):
    value = 0

    for i, coeff in enumerate(reversed(coeffs)):
        if i == (len(coeffs) - 1):
            value = (value + coeff) % G.order()
        else:
            value = (value + coeff) % G.order()
            value = (value * x) % G.order()

    return value

# https://cfrg.github.io/draft-irtf-cfrg-frost/draft-irtf-cfrg-frost.html#name-shamir-secret-sharing
def secret_share_combine(G, t, shares):
    def polynomial_interpolation(points):
        L = [x for (x, _) in points]
        constant = 0
        for (x, y) in points:
            delta = (y * derive_lagrange_coefficient(G, x, L)) % G.order()
            constant = (constant + delta) % G.order()
        return constant

    if len(shares) < t:
        raise Exception("invalid parameters")
    s = polynomial_interpolation(shares[:t])
    return s

# https://cfrg.github.io/draft-irtf-cfrg-frost/draft-irtf-cfrg-frost.html#name-shamir-secret-sharing
def secret_share_shard(G, s, n, t):
    if t > n:
        raise Exception("invalid parameters")

    # Generate random coefficients for the polynomial
    coefficients = [s]
    for i in range(t - 1):
        coefficients.append(G.random_scalar())

    # Evaluate the polynomial for each participant, identified by their identifier i > 0
    secret_shares = []
    for x_i in range(1, n+1):
        y_i = polynomial_evaluate(G, x_i, coefficients)
        share_i = (x_i, y_i)
        secret_shares.append(share_i)
    return secret_shares, coefficients

# https://cfrg.github.io/draft-irtf-cfrg-frost/draft-irtf-cfrg-frost.html#name-trusted-dealer-key-generati
def trusted_dealer_keygen(G, secret_key, n, t):
    signer_private_keys, coefficients = secret_share_shard(G, secret_key, n, t)
    vss_commitment = vss_commit(G, coefficients)
    recovered_key = secret_share_combine(G, t, signer_private_keys)
    assert(secret_key == recovered_key)
    return signer_private_keys, vss_commitment

def vss_commit(G, coefficients):
    vss_commitment = []
    for coeff in coefficients:
        comm_i = coeff * G.generator()
        vss_commitment.append(comm_i)
    return vss_commitment

def derive_public_point(G, i, t, vss_commitment):
    public_point = G.identity()
    j = 0
    for comm_j in vss_commitment:
        public_point += comm_j * i**j
        j += 1
    return public_point

def vss_verify(G, share_i, vss_commitment):
    (i, sk_i) = share_i
    SK_i = G.generator() * sk_i
    SK_i_prime = derive_public_point(G, i, len(vss_commitment), vss_commitment)
    return SK_i_prime == SK_i

def derive_group_info(G, n, t, vss_commitment):
    PK = vss_commitment[0]
    signer_public_keys = {}
    for i in range(1, n+1):
        PK_i = derive_public_point(G, i, t, vss_commitment)
        signer_public_keys[i] = PK_i
    return (PK, signer_public_keys)

class Signature(object):
    def __init__(self, G, R, z):
        self.G = G
        self.R = R
        self.z = z

    def encode(self):
        return self.G.serialize(self.R) + self.G.serialize_scalar(self.z)

def encode_group_commitment_list(G, commitment_list):
    B_es = [I2OSP(i, 2) + G.serialize(D) + G.serialize(E) for (i, D, E) in commitment_list]
    B_e = B_es[0]
    for i, v in enumerate(B_es):
        if i > 0:
            B_e = B_e + v
    return B_e

def compute_binding_factor(H, encoded_commitments, msg):
    msg_hash = H.H3(msg)
    rho_input = encoded_commitments + msg_hash
    binding_factor = H.H1(rho_input)
    return binding_factor, rho_input

def compute_group_commitment(G, commitment_list, binding_factor):
    group_hiding_commitment = G.identity()
    group_binding_commitment = G.identity()
    for (_, D_i, E_i) in commitment_list:
        group_hiding_commitment = group_hiding_commitment + D_i
        group_binding_commitment = group_binding_commitment + E_i
    return group_hiding_commitment + group_binding_commitment * binding_factor

def compute_challenge(H, group_commitment, group_public_key, msg):
    group_comm_enc = G.serialize(group_commitment)
    group_public_key_enc = G.serialize(group_public_key)
    challenge_input = group_comm_enc + group_public_key_enc + msg
    challenge = H.H2(challenge_input)
    return challenge

def verify_signature_share(G, H, identifier, public_key_share, sig_share, commitment_list, group_public_key, msg):
    # Encode the commitment list
    encoded_commitments = encode_group_commitment_list(G, commitment_list)

    # Compute the binding factor
    binding_factor, _ = compute_binding_factor(H, encoded_commitments, msg)

    # Compute the group commitment
    group_commitment = compute_group_commitment(G, commitment_list, binding_factor)

    # Compute the commitment share
    (hiding_nonce_commitment, binding_nonce_commitment) = None, None
    for (i, h, b) in commitment_list:
        if identifier == i:
            hiding_nonce_commitment = h
            binding_nonce_commitment = b
            break
    comm_share = hiding_nonce_commitment + (binding_nonce_commitment * binding_factor)

    # Compute the challenge
    challenge = compute_challenge(H, group_commitment, group_public_key, msg)

    # Compute Lagrange coefficient
    participants = participants_from_commitment_list(commitment_list)
    lambda_i = derive_lagrange_coefficient(G, identifier, participants)

    # Compute relation values
    l = sig_share * G.generator()
    r = comm_share + (public_key_share * challenge * lambda_i)

    return l == r

<<<<<<< HEAD
def nonce_generate(H, secret):
    k_enc = random_bytes(32)
    secret_enc = G.serialize_scalar(secret)
    hash_input = k_enc + secret_enc
    return H.H4(hash_input)
=======
def participants_from_commitment_list(commitment_list):
    return [i for (i, _, _) in commitment_list]
>>>>>>> 748f4957

class Signer(object):
    def __init__(self, G, H, sk, pk):
        self.G = G
        self.H = H
        self.identifier = sk[0]
        self.sk = sk[1]
        self.pk = pk

    # https://cfrg.github.io/draft-irtf-cfrg-frost/draft-irtf-cfrg-frost.html#name-round-one
    def commit(self):
        hiding_nonce = nonce_generate(self.H, self.sk)
        binding_nonce = nonce_generate(self.H, self.sk)
        hiding_nonce_commitment = hiding_nonce * self.G.generator()
        binding_nonce_commitment = binding_nonce * self.G.generator()
        nonce = (hiding_nonce, binding_nonce)
        comm = (hiding_nonce_commitment, binding_nonce_commitment)
        return nonce, comm

    # https://cfrg.github.io/draft-irtf-cfrg-frost/draft-irtf-cfrg-frost.html#name-round-two
    def sign(self, nonce, msg, commitment_list):
        # Encode the commitment list
        encoded_commitments = encode_group_commitment_list(self.G, commitment_list)

        # Compute the binding factor
        binding_factor, _ = compute_binding_factor(self.H, encoded_commitments, msg)

        # Compute the group commitment
        group_comm = compute_group_commitment(self.G, commitment_list, binding_factor)

        # Compute Lagrange coefficient
        participants = participants_from_commitment_list(commitment_list)
        lambda_i = derive_lagrange_coefficient(self.G, self.identifier, participants)

        # Compute the per-message challenge
        challenge = compute_challenge(self.H, group_comm, self.pk, msg)

        # Compute the signature share
        (hiding_nonce, binding_nonce) = nonce
        sig_share = hiding_nonce + (binding_nonce * binding_factor) + (lambda_i * self.sk * challenge)
        return sig_share

    # https://cfrg.github.io/draft-irtf-cfrg-frost/draft-irtf-cfrg-frost.html#name-aggregate
    def aggregate(self, group_comm, sig_shares, public_key_shares, commitment_list, msg):
        participants = participants_from_commitment_list(commitment_list)
        for identifier in participants:
            assert(verify_signature_share(self.G, self.H, identifier, public_key_shares[identifier], sig_shares[identifier], commitment_list, self.pk, msg))

        z = 0
        for z_i in sig_shares.values():
            z = z + z_i

        return Signature(self.G, group_comm, z)

# Configure the setting
MAX_SIGNERS = 3
THRESHOLD_LIMIT = 2
NUM_SIGNERS = THRESHOLD_LIMIT
PARTICIPANT_LIST = [1, 3]
message = _as_bytes("test")

ciphersuites = [
    ("frost-ed25519-sha512", "FROST(Ed25519, SHA-512)", GroupEd25519(), HashEd25519()),
    ("frost-ed448-shake256", "FROST(Ed448, SHAKE256)", GroupEd448(), HashEd448()),
    ("frost-ristretto255-sha512", "FROST(ristretto255, SHA-512)", GroupRistretto255(), HashRistretto255()),
    ("frost-p256-sha256", "FROST(P-256, SHA-256)", GroupP256(), HashP256()),
]
for (fname, name, G, H) in ciphersuites:
    assert(THRESHOLD_LIMIT > 1)
    assert(THRESHOLD_LIMIT <= NUM_SIGNERS)
    assert(NUM_SIGNERS <= MAX_SIGNERS)

    config = {}
    config["MAX_SIGNERS"] = str(MAX_SIGNERS)
    config["NUM_SIGNERS"] = str(NUM_SIGNERS)
    config["THRESHOLD_LIMIT"] = str(THRESHOLD_LIMIT)
    config["name"] = name
    config["group"] = G.name
    config["hash"] = H.name

    # Create all inputs, including the group key and individual signer key shares
    group_secret_key = G.random_scalar()
    signer_private_keys, vss_commitment = trusted_dealer_keygen(G, group_secret_key, MAX_SIGNERS, THRESHOLD_LIMIT)
    assert(len(vss_commitment) == THRESHOLD_LIMIT)

    group_public_key, signer_public_keys = derive_group_info(G, MAX_SIGNERS, THRESHOLD_LIMIT, vss_commitment)
    assert(len(signer_public_keys) == MAX_SIGNERS)
    assert(group_public_key == vss_commitment[0])

    for share_i in signer_private_keys:
        assert(vss_verify(G, share_i, vss_commitment))

    group_public_key_enc = G.serialize(group_public_key)
    recovered_group_public_key = G.deserialize(group_public_key_enc)
    assert(group_public_key == recovered_group_public_key)

    # Create signers
    signers = {}
    for _, signer_private_key in enumerate(signer_private_keys):
        identifier = signer_private_key[0]
        signers[identifier] = Signer(G, H, signer_private_key, group_public_key)

    inputs = {
        "group_secret_key": to_hex(G.serialize_scalar(group_secret_key)),
        "group_public_key": to_hex(G.serialize(group_public_key)),
        "message": to_hex(message),
        "signers": {}
    }
    for identifier in signers:
        inputs["signers"][str(identifier)] = {}
        inputs["signers"][str(identifier)]["signer_share"] = to_hex(G.serialize_scalar(signers[identifier].sk))

    # Round one: commitment
    # XXX(caw): wrap up nonces and commitments in a data structure
    nonces = {}
    comms = {}
    commitment_list = [] # XXX(caw): need a better name for this structure
    for identifier in PARTICIPANT_LIST:
        nonce_i, comm_i = signers[identifier].commit()
        nonces[identifier] = nonce_i
        comms[identifier] = comm_i
        commitment_list.append((identifier, comm_i[0], comm_i[1]))

    encoded_commitments = encode_group_commitment_list(G, commitment_list)
    binding_factor, rho_input = compute_binding_factor(H, encoded_commitments, message)
    group_comm = compute_group_commitment(G, commitment_list, binding_factor)

    round_one_outputs = {
        "participants": ",".join([str(i) for i in PARTICIPANT_LIST]),
        "group_binding_factor_input": to_hex(rho_input),
        "group_binding_factor": to_hex(G.serialize_scalar(binding_factor)),
        "signers": {}
    }
    for identifier in PARTICIPANT_LIST:
        round_one_outputs["signers"][str(identifier)] = {}
        round_one_outputs["signers"][str(identifier)]["hiding_nonce"] = to_hex(G.serialize_scalar(nonces[identifier][0]))
        round_one_outputs["signers"][str(identifier)]["binding_nonce"] = to_hex(G.serialize_scalar(nonces[identifier][1]))
        round_one_outputs["signers"][str(identifier)]["hiding_nonce_commitment"] = to_hex(G.serialize(comms[identifier][0]))
        round_one_outputs["signers"][str(identifier)]["binding_nonce_commitment"] = to_hex(G.serialize(comms[identifier][1]))

    # Round two: sign
    sig_shares = {}
    for identifier in PARTICIPANT_LIST:
        sig_share = signers[identifier].sign(nonces[identifier], message, commitment_list)
        sig_shares[identifier] = sig_share

    round_two_outputs = {
        "participants": ",".join([str(i) for i in PARTICIPANT_LIST]),
        "signers": {}
    }
    for identifier in PARTICIPANT_LIST:
        round_two_outputs["signers"][str(identifier)] = {}
        round_two_outputs["signers"][str(identifier)]["sig_share"] = to_hex(G.serialize_scalar(sig_shares[identifier]))

    # Final step: aggregate
    sig = signers[1].aggregate(group_comm, sig_shares, signer_public_keys, commitment_list, message)
    final_output = {
        "sig": to_hex(sig.encode())
    }

    def generate_schnorr_signature(G, H, sk, msg):
        PK = sk * G.generator()
        k = G.random_scalar()
        R = k * G.generator()

        group_comm_enc = G.serialize(R)
        pk_enc = G.serialize(PK)
        challenge_input = bytes(group_comm_enc + pk_enc + msg)
        c = H.H2(challenge_input)

        z = k + (sk * c)
        return Signature(G, R, z)

    def verify_schnorr_signature(G, H, Y, msg, sig):
        R, z = sig.R, sig.z

        comm_enc = G.serialize(R)
        pk_enc = G.serialize(Y)
        challenge_input = bytes(comm_enc + pk_enc + msg)
        c = H.H2(challenge_input)

        l = z * G.generator()
        r = (c * Y) + R
        return l == r

    # Sanity check verification logic
    single_sig = generate_schnorr_signature(G, H, group_secret_key, message)
    assert(verify_schnorr_signature(G, H, group_public_key, message, single_sig))

    if type(G) == type(GroupEd25519()):
        # Sanity check of standard encoding/decoding logic
        import os
        sk = os.urandom(32)
        pk_raw = secret_to_public_raw(sk)
        pk_enc = point_compress(pk_raw)
        pkk = G.serialize(G.deserialize(pk_enc))
        assert(pkk == pk_enc)

        rfc8032_sig = sig.encode()
        pk_enc = G.serialize(group_public_key)
        pk = G.deserialize(pk_enc)
        assert(pk == group_public_key)
        assert(verify_ed25519_rfc8032(pk_enc, message, rfc8032_sig))

    # Verify the group signature just the same
    assert(verify_schnorr_signature(G, H, group_public_key, message, sig))

    vector = {
        "config": config,
        "inputs": inputs,
        "round_one_outputs": round_one_outputs,
        "round_two_outputs": round_two_outputs,
        "final_output": final_output,
    }
    with open(fname + ".json", "w") as fh:
        fh.write(str(json.dumps(vector, indent=2)))<|MERGE_RESOLUTION|>--- conflicted
+++ resolved
@@ -197,16 +197,16 @@
 
     return l == r
 
-<<<<<<< HEAD
 def nonce_generate(H, secret):
     k_enc = random_bytes(32)
     secret_enc = G.serialize_scalar(secret)
     hash_input = k_enc + secret_enc
     return H.H4(hash_input)
-=======
+
+
 def participants_from_commitment_list(commitment_list):
     return [i for (i, _, _) in commitment_list]
->>>>>>> 748f4957
+
 
 class Signer(object):
     def __init__(self, G, H, sk, pk):
