---
title: "Two-Round FROST with Trusted Dealer"
abbrev: "FROST"
docname: draft-irtf-cfrg-frost-00
category: info

ipr: trust200902
area: General
workgroup: CFRG
keyword: Internet-Draft

stand_alone: yes
smart_quotes: no
pi: [toc, sortrefs, symrefs]

author:
 -  ins: C. Komlo
    name: Chelsea Komlo
    organization: University of Waterloo, Zcash Foundation
    email: ckomlo@uwaterloo.ca
 -  ins: I. Goldberg
    name: Ian Goldberg
    organization: University of Waterloo
    email: iang@uwaterloo.ca

informative:
  frost:
    target: https://eprint.iacr.org/2020/852.pdf
    title: "Two-Round FROST with Trusted Dealer"
    author:
      - name: Chelsea Komlo
      - name: Ian Goldberg
    date: 2021-06-01



--- abstract

In this draft, we present a variant of FROST, a Flexible Round-Optimized Schnorr Threshold
signature scheme. FROST signatures can be issued after a threshold number of entities
cooperate to issue a signature, allowing for improved distribution of trust and
redundancy with respect to a secret key.
This variant of FROST specifically defines key generation as performed by a trusted dealer
and signing as a two-round protocol.
Finally, this draft specifies signatures that are compatible with EdDSA verification of
signatures. However, this draft does not generate deterministic nonces as defined by EdDSA,
to ensure protection against a key-recovery attack that is possible when even only one
participant is malicious.


--- middle

# Introduction

DISCLAIMER: This is a work-in-progress draft of FROST.

RFC EDITOR: PLEASE REMOVE THE FOLLOWING PARAGRAPH The source for this draft is
maintained in GitHub. Suggested changes should be submitted as pull requests
at https://github.com/chelseakomlo/frost-spec. Instructions are on that page as
well.

Unlike signatures in a single-party setting, threshold signatures
require cooperation among a threshold number of signers each holding a share
of a common private key.  The security of threshold schemes in general assume
that an adversary can corrupt strictly fewer than a threshold number of participants.

In this draft, we present a variant of FROST, a Flexible Round-Optimized Schnorr Threshold
signature scheme. FROST reduces network overhead during threshold signing operations while
employing a novel technique to protect against forgery attacks applicable to prior
Schnorr-based threshold signature constructions.

This draft specifies the variant of FROST that requires a trusted dealer to perform
key generation. Further, this draft specifies only two-round signing operations.
This draft specifies signatures that are compatible with EdDSA verification of
signatures, bui not EdDSA nonce generation. EdDSA-style nonce-generation, where the
nonce is derived deterministically, is insecure in a multi-party signature setting.

# Change Log

draft-01

- Submitted a draft that specifies notation and cryptographic dependencies,
as well including additional authors.

draft-00

- Submitted a basic draft after adoption of draft-komlo-frost as a working
  group item.

# Terminology

The key words "MUST", "MUST NOT", "REQUIRED", "SHALL", "SHALL NOT",
"SHOULD", "SHOULD NOT", "RECOMMENDED", "NOT RECOMMENDED", "MAY", and
"OPTIONAL" in this document are to be interpreted as described in
BCP 14 {{!RFC2119}} {{!RFC8174}} when, and only when, they appear in all
capitals, as shown here.

# Overview

FROST is a threshold signature protocol involving the following parties:

- Trusted dealer: Entity responsible for driving key generation for signers.
- Signers: Entities with signing key shares that participate in the threshold
  signing protocol
- Signature aggregator: A Signer that combines multiple signatures into a single,
  aggregate signature under the group public key.

FROST assumes the selection of participants, including the dealer, signer, and
aggregator are all chosen external to the protocol.

FROST consists of two protocols: key generation and threshold signing. These
are briefly described in the following sections. This specification only covers
the latter protocol, Signers participate in multiple exchanges to sign an input
message and produce a single, aggregate signture. This protocol assumes a reliable
channel. While messages that are exchanged contain no secret information, the channel
must be able to deliver messages reliably in order for the protocol to complete.

# Conventions and Terminology

The following notation and terminology are used throughout this document.

* `s` denotes a secret that is Shamir secret shared among the participants.
* `s[i]` denotes the i-th share of the secret `s`.
* A participant is an entity that is trusted to hold a secret share.
* `n` denotes the number of participants, and the number of shares that `s` is split into.
* `t` denotes the threshold number of participants required to issue a signature. More specifically,
at least `t` shares must be combined to issue a valid signature.
* `C` represents the coalition of signers, and is a set of participant identifiers of size at least `t`.
* `L_i` represents the ith Lagrange coefficient.
* `sig = (R, z)` denotes a Schnorr signature with public commitment `R` and response `z`.
* `PK` is the group public key.
* `sk_i` is each ith individual's private key.

This specification makes use of the following utility functions:

* SUM(START, END){TERMS}: this function denotes the summation from START to END
  (inclusive) of TERMS. For example, SUM(N=0, 3){2N} is equal to 2*(1+2+3)=12.
* PROD(START, END){TERMS}: this function denotes the product from START to
  END of TERMS in similar manner.

Unless otherwise stated, we assume that secrets are sampled uniformly at random
using a cryptographically secure pseudorandom number generator (CSPRNG); see
{{?RFC4086}} for additional guidance on the generation of random numbers.

# Cryptographic Dependencies

FROST depends on the following constructs:

- Prime-Order Group, {{dep-pog}};
- Cryptographic hash function, {{dep-hash}};
- EdDSA signature scheme, {{dep-sigs}}; and
- Polynomial Operations, {#dep-polynomial}
- Shamir Secret Sharing, {#dep-shamir}
- Verifiable Secret Sharing committments, {{dep-vss}}.

These are described in the following sections.

## Prime-Order Group {#dep-pog}

FROST depends on an abelian group `G` of prime order `p`. The fundamental group operation
is addition `+` with identity element `I`. For any elements `A` and `B` of the group `G`,
`A + B = B + A` is also a member of `G`. Also, for any `A` in `GG`, there exists an element
`-A` such that `A + (-A) = (-A) + A = I`. Scalar multiplication is equivalent to the repeated
application of the group operation on an element A with itself `r-1` times, this is denoted
as `r*A = A + ... + A`. For any element `A`, `p * A = I`. We denote `B` as the fixed generator
of the group. Scalar base multiplication is equivalent to the repeated application of the group
operation `G` with itself `r-1` times, this is denoted as `ScalarBaseMult(r)`. The set of
scalars corresponds to `GF(p)`, which refer to as the scalar field. This document uses types
`Element` and `Scalar` to denote elements of the group `G` and its set of scalars, respectively.

We now detail a number of member functions that can be invoked on a prime-order group `G`.

- Order(): Outputs the order of `G` (i.e. `p`).
- Identity(): Outputs the identity element of the group (i.e. `I`).
- HashToScalar(x): A member function of `G` that deterministically maps
  an array of bytes `x` to an element in GF(p). This function is optionally
  parameterized by a DST.
- RandomScalar(): A member function of `G` that chooses at random a
  non-zero element in GF(p).
- SerializeElement(A): A member function of `G` that maps a group element `A`
  to a unique byte array `buf` of fixed length `Ne`. The output type of
  this function is `SerializedElement`.
- DeserializeElement(buf): A member function of `G` that maps a byte array
  `buf` to a group element `A`, or fails if the input is not a valid
  byte representation of an element. This function can raise a
  DeserializeError if deserialization fails or `A` is the identity element
  of the group; see {{input-validation}}.
- SerializeScalar(s): A member function of `G` that maps a scalar element `s`
  to a unique byte array `buf` of fixed length `Ns`. The output type of this
  function is `SerializedScalar`.
- DeserializeScalar(buf): A member function of `GG` that maps a byte array
  `buf` to a scalar `s`, or fails if the input is not a valid byte
  representation of a scalar. This function can raise a
  DeserializeError if deserialization fails; see {{input-validation}}.

### Input Validation {#input-validation}

The DeserializeElement function recovers a group element from an arbitrary
byte array. This function validates that the element is a proper member
of the group and is not the identity element, and returns an error if either
condition is not met.

For ristretto255, elements are deserialized by invoking the Decode
function from {{!RISTRETTO=I-D.irtf-cfrg-ristretto255-decaf448, Section 4.3.1}},
which returns false if the element is invalid. If this function returns false,
deserialization returns an error.

The DeserializeScalar function recovers a scalar field element from an arbitrary
byte array. Like DeserializeElement, this function validates that the element
is a member of the scalar field and returns an error if this condition is not met.

For ristretto255, this function ensures that the input, when treated as a
little-endian integer, is a valud between 0 and `Order()`.

## Cryptographic Hash Function {#dep-hash}

FROST requires the use of a cryptographically secure hash function, generically
written as H, which functions effectively as a random oracle. For concrete
recommendations on hash functions which SHOULD BE used in practice, see
{{ciphersuites}}.

<<<<<<< HEAD
=======

TODO: writeme

>>>>>>> e083e795
## EdDSA Signatures {#dep-sigs}

Verifying an EdDSA signature `sig` over message `msg` with public key `PK` is
done as follows.

~~~
EdDSA_verify(msg, sig, PK)

Inputs:
- msg, message signed, an octet string
- sig, message signature, a tuple of scalars (z, c)
- PK, EdDSA public key

Outputs: 1 if the signature is valid, and 0 otherwise

def EdDSA_verify(msg, sig, PK):
  (z, c) = SIG
  R' = (z * P) + (PK * c^-1)
  c' = Hash(m, R')
  if c = c':
    return 1
  return 0
~~~

## Polynomial Operations {#dep-polynomial}

(Dan Shumow will write this section)

  * Evaluation of a polynomial at a specific point, "polynomial_evaluate", which takes as input the x-value and the polynomial coefficients

    - Horner's method

  * Derivation of the ith Lagrange coefficient, "polynomial_interpolation", which takes as input the coefficient and then set of remaining points


## Shamir Secret Sharing {#dep-shamir}

<<<<<<< HEAD
In Shamir secret sharing, a dealer distributes a secret `s` to `n` participants
in such a way that any cooperating subset of `t` participants can recover the
secret. There are two basic steps in this scheme: (1) splitting a secret into
multiple shares, and (2) combining shares to reveal the resulting secret.
=======
## Shamir Secret Sharing {#dep-shamir}
>>>>>>> e083e795

This secret sharing scheme works over any field F. In this specification, F is
the scalar field of the prime-order group G. For convenience, we assume F has
a member function called `random_element` which returns a uniformly random
element in the field.

[OPEN ISSUE: should `s` be assume a member of F, or should this procedure encode the secret as an element of F?]

The procedure for splitting a secret into shares is as follows:

~~~
secret_share_split(s, n, t)

Inputs:
- s, secret to be shared, an element of F
- n, the number of shares to generate, an integer
- t, the threshold of the secret sharing scheme, an integer

Outputs: a list of n secret shares, each of which is an element of F

Errors:
- "invalid parameters", if t > n

def secret_share(s, n, t):
  if t > n:
    raise "invalid parameters"

  # Generate random coefficients for the polynomial
  coefficients = [s]
  for i in range(t - 1):
    coefficients.append(F.random_element())

  # Evaluate the polynomial for each participant, identified by their index i
  points = []
  for i in range(n):
    point_i = polynomial_evaluate(1, coefficients)
    points.append(point_i)
  return points
~~~

Let `points` be the output of this function. The i-th element in `points` is
the share for the i-th participant, which is funtionally the randomly generated
polynomial evaluated at `i`. We denote a secret share as the tuple `(i, points[i])`,
and the list of these shares as `shares`.

<<<<<<< HEAD
The procedure for combining a `shares` list of length `t` to recover the
secret `s` is as follows:

~~~
secret_share_combine(shares)

Inputs:
- shares, a list of t secret shares, each a tuple (i, f(i))
- n, the number of shares to generate, an integer
- t, the threshold of the secret sharing scheme, an integer

Outputs: a list of n secret shares, each of which is an element of F

Errors:
- "XXX", TBD

def secret_share_combine(shares):
  s = polynomial_interpolation(0, shares)
  return s
~~~

=======
>>>>>>> e083e795
## Verifiable Secret Sharing {#dep-vss}

Feldman's Verifiable Secret Sharing (VSS)
builds upon Shamir secret sharing, adding a verification step to
demonstrate the consistency of a participant's share with a public
commitment which all participants are assumed to hold a consistent view of.
To validate that a share is well formed,
each
participant validates their share using this commitment.
If the validation
fails, the participant can issue a complaint against the dealer, and
take actions such as broadcasting this complaint to all other participants.

TODO describe the math

# Two-Round FROST

The FROST protocol assumes that each participant `P_i` knows the following:

- Group public key, denoted `PK = s * B`, corresponding to the group secret key `s`
- Participant signing key, which is a secret share `(i, s[i])`, where `s[i]` is the i-th secret share of `s`

The exact key generation mechanism is out of scope for this specification. In general,
key generation is a protocol that outputs (1) a shared, group public key PK owned
by each Signer, and (2) individual shares of the signing key owned by each Signer.
One possible mechanism is to depend on a trust dealer, wherein the dealer generates
a group secret `s` uniformly at random and uses Verifiable Secret Sharing to share
it with each participant. Another mechanism is to use a distributed key generation
protocol.

The rest of this section describes the core FROST protocol.

## Signing

Chelsea will write this

# Curve and Verification Compatability

TODO write me

* EdDSA over edwards25519 (RFC 8032)

* EdDSA over Ristretto

# Recommended Ciphersuites {#ciphersuites}

TODO: writeme

# Security Considerations

* Trusted dealer. The dealer that performs key generation is trusted to follow
the protocol, although participants still are able to verify the consistency of their
shares via a VSS (verifiable secret sharing) step.
* Unforgeability assuming less than `(t-1)` corrupted signers. So long as an adverary
corrupts fewer than `t-1` participants, the scheme remains secure against EUF-CMA attacks.
* Protection against key-recovery attacks. Nonces generated by each participant in the
first round of signing must be sampled uniformly at random and cannot be derived from some
determinstic function. This is to avoid replay attacks initiated by other signers, which
allows for a complete key-recovery attack.

## Protocol Failures

We do not specify what implementations should do when the protocol fails, other than requiring that
the protocol abort. Examples of viable failure include when a verification check returns invalid or
if the underlying transport failed to deliver the required messages.

## External Requirements / Non-Goals

FROST does not target the following goals.

* Post quantum security. FROST requires the hardness of the Discrete Logarithm Problem.
* Robustness. In the case of failure, FROST requires aborting the protocol.
* Downgrade prevention. The sender and receiver are assumed to agree on what algorithms
to use.
* Metadata protection. If protection for metadata is desired, a higher-level communication
channel can be used to facilitate key generation and signing.

--- back

# Acknowledgments
{:numbered="false"}

Chris Wood contributed significantly to the writing of this document and to ensuring compatibility with existing IETF drafts.<|MERGE_RESOLUTION|>--- conflicted
+++ resolved
@@ -219,12 +219,7 @@
 recommendations on hash functions which SHOULD BE used in practice, see
 {{ciphersuites}}.
 
-<<<<<<< HEAD
-=======
-
-TODO: writeme
-
->>>>>>> e083e795
+
 ## EdDSA Signatures {#dep-sigs}
 
 Verifying an EdDSA signature `sig` over message `msg` with public key `PK` is
@@ -262,14 +257,11 @@
 
 ## Shamir Secret Sharing {#dep-shamir}
 
-<<<<<<< HEAD
+
 In Shamir secret sharing, a dealer distributes a secret `s` to `n` participants
 in such a way that any cooperating subset of `t` participants can recover the
 secret. There are two basic steps in this scheme: (1) splitting a secret into
 multiple shares, and (2) combining shares to reveal the resulting secret.
-=======
-## Shamir Secret Sharing {#dep-shamir}
->>>>>>> e083e795
 
 This secret sharing scheme works over any field F. In this specification, F is
 the scalar field of the prime-order group G. For convenience, we assume F has
@@ -315,7 +307,7 @@
 polynomial evaluated at `i`. We denote a secret share as the tuple `(i, points[i])`,
 and the list of these shares as `shares`.
 
-<<<<<<< HEAD
+
 The procedure for combining a `shares` list of length `t` to recover the
 secret `s` is as follows:
 
@@ -337,8 +329,7 @@
   return s
 ~~~
 
-=======
->>>>>>> e083e795
+
 ## Verifiable Secret Sharing {#dep-vss}
 
 Feldman's Verifiable Secret Sharing (VSS)
