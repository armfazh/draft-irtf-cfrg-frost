---
title: "Two-Round Threshold Schnorr Signatures with FROST"
abbrev: "FROST"
docname: draft-irtf-cfrg-frost-latest
category: info

ipr: trust200902
area: General
workgroup: CFRG
keyword: Internet-Draft

stand_alone: yes
smart_quotes: no
pi: [toc, sortrefs, symrefs]

author:
 -  ins: D. Connolly
    name: Deirdre Connolly
    organization: Zcash Foundation
    email: durumcrustulum@gmail.com
 -  ins: C. Komlo
    name: Chelsea Komlo
    organization: University of Waterloo, Zcash Foundation
    email: ckomlo@uwaterloo.ca
 -  ins: I. Goldberg
    name: Ian Goldberg
    organization: University of Waterloo
    email: iang@uwaterloo.ca
 -  ins: C. A. Wood
    name: Christopher A. Wood
    organization: Cloudflare
    email: caw@heapingbits.net

normative:
  x9.62:
    title: "Public Key Cryptography for the Financial Services Industry: the Elliptic Curve Digital Signature Algorithm (ECDSA)"
    date: Nov, 2005
    seriesinfo:
      "ANS": X9.62-2005
    author:
      -
        org: ANS
  SEC1:
    title: "Elliptic Curve Cryptography, Standards for Efficient Cryptography Group, ver. 2"
    target: https://secg.org/sec1-v2.pdf
    date: 2009
  SEC2:
    title: "Recommended Elliptic Curve Domain Parameters, Standards for Efficient Cryptography Group, ver. 2"
    target: https://secg.org/sec2-v2.pdf
    date: 2010
informative:
  FROST20:
    target: https://eprint.iacr.org/2020/852.pdf
    title: "Two-Round Threshold Signatures with FROST"
    author:
      - name: Chelsea Komlo
      - name: Ian Goldberg
    date: 2020-12-22
  Schnorr21:
    target: https://eprint.iacr.org/2021/1375
    title: "How to Prove Schnorr Assuming Schnorr"
    author:
      - name: Elizabeth Crites
      - name: Chelsea Komlo
      - name: Mary Maller
    date: 2021-10-11
  StrongerSec22:
    target: https://eprint.iacr.org/2022/833
    title: "Stronger Security for Non-Interactive Threshold Signatures: BLS and FROST"
    author:
      - name: Mihir Bellare
      - name: Stefano Tessaro
      - name: Chenzhi Zhu
    date: 2022-06-01
  BonehShoup:
    target: http://toc.cryptobook.us/book.pdf
    title: "A Graduate Course in Applied Cryptography"
    author:
      - name: Dan Boneh
      - name: Victor Shoup
    date: 2020-01

--- abstract

In this draft, we present the two-round signing variant of FROST, a Flexible Round-Optimized
Schnorr Threshold signature scheme. FROST signatures can be issued after a threshold number
of entities cooperate to issue a signature, allowing for improved distribution of trust and
redundancy with respect to a secret key. Further, this draft specifies signatures that are
compatible with {{!RFC8032}}. However, unlike {{!RFC8032}}, the protocol for producing
signatures in this draft is not deterministic, so as to ensure protection against a
key-recovery attack that is possible when even only one signer participant is malicious.

--- middle

# Introduction

DISCLAIMER: This is a work-in-progress draft of FROST.

RFC EDITOR: PLEASE REMOVE THE FOLLOWING PARAGRAPH The source for this draft is
maintained in GitHub. Suggested changes should be submitted as pull requests
at https://github.com/cfrg/draft-irtf-cfrg-frost. Instructions are on that page as
well.

Unlike signatures in a single-party setting, threshold signatures
require cooperation among a threshold number of signing participants each holding a share
of a common private key. The security of threshold schemes in general assumes
that an adversary can corrupt strictly fewer than a threshold number of signer participants.

This document presents a variant of a Flexible Round-Optimized Schnorr Threshold (FROST)
signature scheme originally defined in {{FROST20}}. FROST reduces network overhead during
threshold signing operations while employing a novel technique to protect against forgery
attacks applicable to prior Schnorr-based threshold signature constructions. The variant of
FROST presented in this document requires two rounds to compute a signature. Single-round
signing with FROST is out of scope.

For select ciphersuites, the signatures produced by this draft are compatible with
{{!RFC8032}}. However, unlike {{!RFC8032}}, signatures produced by FROST are not
deterministic, since deriving nonces deterministically allows for a complete key-recovery
attack in multi-party discrete logarithm-based signatures, such as FROST.

While an optimization to FROST was shown in {{Schnorr21}} that reduces scalar multiplications
from linear in the number of signing participants to constant, this draft does not specify that optimization
due to the malleability that this optimization introduces, as shown in {{StrongerSec22}}.
Specifically, this optimization removes the guarantee that the set of signer participants that started
round one of the protocol is the same set of signing participants that produced the signature output by
round two.

Key generation for FROST signing is out of scope for this document. However, for completeness,
key generation with a trusted dealer is specified in {{dep-dealer}}.

## Change Log

draft-08

- Add notation for Scalar multiplication (#237)
- Add secp2561k1 ciphersuite (#223)
- Remove RandomScalar implementation details (#231)
- Add domain separation for message and commitment digests (#228)

draft-07

- Fix bug in per-rho signer computation (#222)

draft-06

- Make verification a per-ciphersuite functionality (#219)
- Use per-signer values of rho to mitigate protocol malleability (#217)
- Correct prime-order subgroup checks (#215, #211)
- Fix bug in ed25519 ciphersuite description (#205)
- Various editorial improvements (#208, #209, #210, #218)

draft-05

- Update test vectors to include version string (#202, #203)
- Rename THRESHOLD_LIMIT to MIN_PARTICIPANTS (#192)
- Use non-contiguous signers for the test vectors (#187)
- Add more reasoning why the coordinator MUST abort (#183)
- Add a function to generate nonces (#182)
- Add MUST that all participants have the same view of VSS commitment (#174)
- Use THRESHOLD_LIMIT instead of t and MAX_PARTICIPANTS instead of n (#171)
- Specify what the dealer is trusted to do (#166)
- Clarify types of NUM_PARTICIPANTS and THRESHOLD_LIMIT (#165)
- Assert that the network channel used for signing should be authenticated (#163)
- Remove wire format section (#156)
- Update group commitment derivation to have a single scalarmul (#150)
- Use RandomNonzeroScalar for single-party Schnorr example (#148)
- Fix group notation and clarify member functions (#145)
- Update existing implementations table (#136)
- Various editorial improvements (#135, #143, #147, #149, #153, #158, #162, #167, #168, #169, #170, #175, #176, #177, #178, #184, #186, #193, #198, #199)

draft-04

- Added methods to verify VSS commitments and derive group info (#126, #132).
- Changed check for participants to consider only nonnegative numbers (#133).
- Changed sampling for secrets and coefficients to allow the zero element (#130).
- Split test vectors into separate files (#129)
- Update wire structs to remove commitment shares where not necessary (#128)
- Add failure checks (#127)
- Update group info to include each participant's key and clarify how public key material is obtained (#120, #121).
- Define cofactor checks for verification (#118)
- Various editorial improvements and add contributors (#124, #123, #119, #116, #113, #109)

draft-03

- Refactor the second round to use state from the first round (#94).
- Ensure that verification of signature shares from the second round uses commitments from the first round (#94).
- Clarify RFC8032 interoperability based on PureEdDSA (#86).
- Specify signature serialization based on element and scalar serialization (#85).
- Fix hash function domain separation formatting (#83).
- Make trusted dealer key generation deterministic (#104).
- Add additional constraints on participant indexes and nonce usage (#105, #103, #98, #97).
- Apply various editorial improvements.

draft-02

- Fully specify both rounds of FROST, as well as trusted dealer key generation.
- Add ciphersuites and corresponding test vectors, including suites for RFC8032 compatibility.
- Refactor document for editorial clarity.

draft-01

- Specify operations, notation and cryptographic dependencies.

draft-00

- Outline CFRG draft based on draft-komlo-frost.

# Conventions and Definitions

{::boilerplate bcp14}

The following notation is used throughout the document.

* `random_bytes(n)`: Outputs `n` bytes, sampled uniformly at random
using a cryptographically secure pseudorandom number generator (CSPRNG).
* `count(i, L)`: Outputs the number of times the element `i` is represented in the list `L`.
* `len(l)`: Outputs the length of input list `l`, e.g., `len([1,2,3]) = 3)`.
* `reverse(l)`: Outputs the list `l` in reverse order, e.g., `reverse([1,2,3]) = [3,2,1]`.
* `range(a, b)`: Outputs a list of integers from `a` to `b-1` in ascending order, e.g., `range(1, 4) = [1,2,3]`.
* `pow(a, b)`: Outputs the integer result of `a` to the power of `b`, e.g., `pow(2, 3) = 8`.
* \|\| denotes concatenation of byte strings, i.e., `x || y` denotes the byte string `x`, immediately followed by
  the byte string `y`, with no extra separator, yielding `xy`.
* nil denotes an empty byte string.

Unless otherwise stated, we assume that secrets are sampled uniformly at random
using a cryptographically secure pseudorandom number generator (CSPRNG); see
{{?RFC4086}} for additional guidance on the generation of random numbers.

# Cryptographic Dependencies

FROST signing depends on the following cryptographic constructs:

- Prime-order Group, {{dep-pog}};
- Cryptographic hash function, {{dep-hash}};

These are described in the following sections.

## Prime-Order Group {#dep-pog}

FROST depends on an abelian group of prime order `p`. We represent this
group as the object `G` that additionally defines helper functions described below. The group operation
for `G` is addition `+` with identity element `I`. For any elements `A` and `B` of the group `G`,
`A + B = B + A` is also a member of `G`. Also, for any `A` in `G`, there exists an element
`-A` such that `A + (-A) = (-A) + A = I`. For convenience, we use `-` to denote
subtraction, e.g., `A - B = A + (-B)`. Integers, taken modulo the group order `p`, are called
scalars; arithmetic operations on scalars are implicitly performed modulo `p`. Since `p` is prime,
scalars form a finite field. Scalar multiplication is equivalent to the repeated
application of the group operation on an element `A` with itself `r-1` times, denoted as
`ScalarMult(A, r)`. We denote the sum, difference, and product of two scalars using the `+`, `-`,
and `*` operators, respectively. (Note that this means `+` may refer to group element addition or
scalar addition, depending on types of the operands.) For any element `A`, `ScalarMult(A, p) = I`.
We denote `B` as a fixed generator of the group. Scalar base multiplication is equivalent to the repeated application
of the group operation `B` with itself `r-1` times, this is denoted as `ScalarBaseMult(r)`. The set of
scalars corresponds to `GF(p)`, which we refer to as the scalar field. This document uses types
`Element` and `Scalar` to denote elements of the group `G` and its set of scalars, respectively.
We denote Scalar(x) as the conversion of integer input `x` to the corresponding Scalar value with
the same numeric value. For example, Scalar(1) yields a Scalar representing the value 1.
We denote equality comparison as `==` and assignment of values by `=`.

We now detail a number of member functions that can be invoked on `G`.

- Order(): Outputs the order of `G` (i.e. `p`).
- Identity(): Outputs the identity `Element` of the group (i.e. `I`).
- RandomScalar(): Outputs a random `Scalar` element in GF(p), i.e., a random scalar in \[0, p - 1\].
- ScalarMult(A, k): Output the scalar multiplication between Element `A` and Scalar `k`.
- ScalarBaseMult(k): Output the scalar multiplication between Scalar `k` and the group generator `B`.
- SerializeElement(A): Maps an `Element` `A` to a unique byte array `buf` of fixed length `Ne`.
- DeserializeElement(buf): Attempts to map a byte array `buf` to an `Element` `A`,
  and fails if the input is not a valid byte representation of an element of
  the group. This function can raise a DeserializeError if deserialization fails
  or `A` is the identity element of the group; see {{ciphersuites}} for group-specific
  input validation steps.
- SerializeScalar(s): Maps a Scalar `s` to a unique byte array `buf` of fixed length `Ns`.
- DeserializeScalar(buf): Attempts to map a byte array `buf` to a `Scalar` `s`.
  This function can raise a DeserializeError if deserialization fails; see
  {{ciphersuites}} for group-specific input validation steps.

## Cryptographic Hash Function {#dep-hash}

FROST requires the use of a cryptographically secure hash function, generically
written as H, which functions effectively as a random oracle. For concrete
recommendations on hash functions which SHOULD be used in practice, see
{{ciphersuites}}. Using H, we introduce separate domain-separated hashes,
H1, H2, H3, H4, and H5:

- H1, H2, and H3 map arbitrary byte strings to Scalar elements of the prime-order group scalar field.
- H4 and H5 are aliases for H with distinct domain separators.

The details of H1, H2, H3, H4, and H5 vary based on ciphersuite. See {{ciphersuites}}
for more details about each.

# Helper Functions {#helpers}

Beyond the core dependencies, the protocol in this document depends on the
following helper operations:

- Nonce generation, {{dep-nonces}};
- Polynomial operations, {{dep-polynomial}};
- Encoding operations, {{dep-encoding}};
- Signature binding {{dep-binding-factor}}, group commitment {{dep-group-commit}}, and challenge computation {{dep-sig-challenge}}.

These sections describes these operations in more detail.

## Nonce generation {#dep-nonces}

To hedge against a bad RNG that outputs predictable values, nonces are
generated with the `nonce_generate` function by combining fresh randomness
and with the secret key as input to a domain-separated hash function built
from the ciphersuite hash function `H`. This domain-separated hash function
is denoted `H3`. This function always samples 32 bytes of fresh randomness
to ensure that the probability of nonce reuse is at most 2<sup>-128</sup>
as long as no more than 2<sup>64</sup> signatures are computed by a given
signing participant.

~~~
  nonce_generate(secret):

  Inputs:
  - secret, a Scalar

  Outputs: nonce, a Scalar

  def nonce_generate(secret):
    random_bytes = random_bytes(32)
    secret_enc = G.SerializeScalar(secret)
    return H3(random_bytes || secret_enc)
~~~

## Polynomial Operations {#dep-polynomial}

This section describes operations on and associated with polynomials over Scalars
that are used in the main signing protocol. A polynomial of maximum degree t+1
is represented as a list of t coefficients, where the constant term of the polynomial
is in the first position and the highest-degree coefficient is in the last position.
A point on the polynomial is a tuple (x, y), where `y = f(x)`. For notational
convenience, we refer to the x-coordinate and y-coordinate of a
point p as `p.x` and `p.y`, respectively.

### Evaluation of a polynomial

This section describes a method for evaluating a polynomial `f` at a
particular input `x`, i.e., `y = f(x)` using Horner's method.

~~~
  polynomial_evaluate(x, coeffs):

  Inputs:
  - x, input at which to evaluate the polynomial, a Scalar
  - coeffs, the polynomial coefficients, a list of Scalars

  Outputs: Scalar result of the polynomial evaluated at input x

  def polynomial_evaluate(x, coeffs):
    value = 0
    for coeff in reverse(coeffs):
      value *= x
      value += coeff
    return value
~~~

### Lagrange coefficients

The function `derive_lagrange_coefficient` derives a Lagrange coefficient
to later perform polynomial interpolation, and is provided a list of x-coordinates
as input. Note that `derive_lagrange_coefficient` does not permit any x-coordinate
to equal 0. Lagrange coefficients are used in FROST to evaluate a polynomial `f`
at x-coordinate 0, i.e., `f(0)`, given a list of `t` other x-coordinates.

~~~
  derive_lagrange_coefficient(x_i, L):

  Inputs:
  - x_i, an x-coordinate contained in L, a Scalar
  - L, the set of x-coordinates, each a Scalar

  Outputs: L_i, the i-th Lagrange coefficient

  Errors:
  - "invalid parameters", if 1) any x-coordinate is equal to 0, 2) if x_i
    is not in L, or if 3) any x-coordinate is represented more than once in L.

  def derive_lagrange_coefficient(x_i, L):
    if x_i == 0:
      raise "invalid parameters"
    for x_j in L:
      if x_j == 0:
        raise "invalid parameters"
    if x_i not in L:
      raise "invalid parameters"
    for x_j in L:
      if count(x_i, L) > 1:
        raise "invalid parameters"

    numerator = Scalar(1)
    denominator = Scalar(1)
    for x_j in L:
      if x_j == x_i: continue
      numerator *= x_j
      denominator *= x_j - x_i

    L_i = numerator / denominator
    return L_i
~~~

## List Operations {#dep-encoding}

This section describes helper functions that work on lists of values produced
during the FROST protocol. The following function encodes a list of participant
commitments into a bytestring for use in the FROST protocol.

~~~
  Inputs:
  - commitment_list = [(i, hiding_nonce_commitment_i, binding_nonce_commitment_i), ...],
    a list of commitments issued by each participant, where each element in the list
    indicates the participant identifier i and their two commitment Element values
    (hiding_nonce_commitment_i, binding_nonce_commitment_i). This list MUST be sorted
    in ascending order by participant identifier.

  Outputs: A byte string containing the serialized representation of commitment_list

  def encode_group_commitment_list(commitment_list):
    encoded_group_commitment = nil
    for (identifier, hiding_nonce_commitment, binding_nonce_commitment) in commitment_list:
      encoded_commitment = G.SerializeScalar(identifier) ||
                           G.SerializeElement(hiding_nonce_commitment) ||
                           G.SerializeElement(binding_nonce_commitment)
      encoded_group_commitment = encoded_group_commitment || encoded_commitment
    return encoded_group_commitment
~~~

The following function is used to extract participant identifiers from a commitment
list.

~~~
  Inputs:
  - commitment_list = [(i, hiding_nonce_commitment_i, binding_nonce_commitment_i), ...],
    a list of commitments issued by each participant, where each element in the list
    indicates the participant identifier i and their two commitment Element values
    (hiding_nonce_commitment_i, binding_nonce_commitment_i). This list MUST be sorted
    in ascending order by participant identifier.

  Outputs: A list of participant identifiers

def participants_from_commitment_list(commitment_list):
  identifiers = []
  for (identifier, _, _) in commitment_list:
    identifiers.append(identifier)
  return identifiers
~~~

The following function is used to extract a binding factor from a list of binding factors.

~~~
  Inputs:
  - binding_factor_list = [(i, binding_factor), ...],
    a list of binding factors for each participant, where each element in the list
    indicates the participant identifier i and their binding factor. This list MUST be sorted
    in ascending order by participant identifier.
  - identifier, participant identifier, a Scalar.

  Outputs: A Scalar value.

  Errors: "invalid participant", when the designated participant is not known

def binding_factor_for_participant(binding_factor_list, identifier):
  for (i, binding_factor) in binding_factor_list:
    if identifier == i:
      return binding_factor
  raise "invalid participant"
~~~

## Binding Factors Computation {#dep-binding-factor}

This section describes the subroutine for computing binding factors based
on the participant commitment list and message to be signed.

~~~
  Inputs:
  - commitment_list = [(i, hiding_nonce_commitment_i, binding_nonce_commitment_i), ...],
    a list of commitments issued by each participant, where each element in the list
    indicates the participant identifier i and their two commitment Element values
    (hiding_nonce_commitment_i, binding_nonce_commitment_i). This list MUST be sorted
    in ascending order by participant identifier.
  - msg, the message to be signed.

  Outputs: A list of (identifier, Scalar) tuples representing the binding factors.

  def compute_binding_factors(commitment_list, msg):
    msg_hash = H4(msg)
    encoded_commitment_hash = H5(encode_group_commitment_list(commitment_list))
    rho_input_prefix = msg_hash || encoded_commitment_hash

    binding_factor_list = []
    for (identifier, hiding_nonce_commitment, binding_nonce_commitment) in commitment_list:
      rho_input = rho_input_prefix || G.SerializeScalar(identifier)
      binding_factor = H1(rho_input)
      binding_factor_list.append((identifier, binding_factor))
    return binding_factor_list
~~~

## Group Commitment Computation {#dep-group-commit}

This section describes the subroutine for creating the group commitment
from a commitment list.

~~~
  Inputs:
  - commitment_list =
     [(i, hiding_nonce_commitment_i, binding_nonce_commitment_i), ...], a list
    of commitments issued by each participant, where each element in the list
    indicates the participant identifier i and their two commitment Element values
    (hiding_nonce_commitment_i, binding_nonce_commitment_i). This list MUST be
    sorted in ascending order by participant identifier.
  - binding_factor_list = [(i, binding_factor), ...],
    a list of (identifier, Scalar) tuples representing the binding factor Scalar
    for the given identifier. This list MUST be sorted in ascending order by identifier.

  Outputs: An Element in G representing the group commitment

  def compute_group_commitment(commitment_list, binding_factor_list):
    group_commitment = G.Identity()
    for (identifier, hiding_nonce_commitment, binding_nonce_commitment) in commitment_list:
      binding_factor = binding_factor_for_participant(binding_factors, identifier)
      group_commitment = group_commitment +
        hiding_nonce_commitment + G.ScalarMult(binding_nonce_commitment, binding_factor)
    return group_commitment
~~~

## Signature Challenge Computation {#dep-sig-challenge}

This section describes the subroutine for creating the per-message challenge.

~~~
  Inputs:
  - group_commitment, an Element in G representing the group commitment
  - group_public_key, public key corresponding to the group signing key, an
    Element in G.
  - msg, the message to be signed.

  Outputs: A Scalar representing the challenge

  def compute_challenge(group_commitment, group_public_key, msg):
    group_comm_enc = G.SerializeElement(group_commitment)
    group_public_key_enc = G.SerializeElement(group_public_key)
    challenge_input = group_comm_enc || group_public_key_enc || msg
    challenge = H2(challenge_input)
    return challenge
~~~

# Two-Round FROST Signing Protocol {#frost-spec}

This section describes the two-round variant of the FROST threshold signature
protocol for producing Schnorr signatures. The protocol is configured to
run with a selection of `NUM_PARTICIPANTS` signer participants and a Coordinator.
`NUM_PARTICIPANTS` is a positive integer at least `MIN_PARTICIPANTS` but no larger than
`MAX_PARTICIPANTS`, where `MIN_PARTICIPANTS < MAX_PARTICIPANTS`, `MIN_PARTICIPANTS` is a positive
integer and `MAX_PARTICIPANTS` is a positive integer less than the group order.
A signer participant, or simply participant, is an entity that is trusted to hold and
use a signing key share. The Coordinator is an entity with the following responsibilities:

1. Determining which participants will participate (at least MIN_PARTICIPANTS in number);
2. Coordinating rounds (receiving and forwarding inputs among participants); and
3. Aggregating signature shares output by each participant, and publishing the resulting signature.

FROST assumes that all participants, including the Coordinator and the set of participants,
are chosen externally to the protocol. Note that it is possible to deploy the protocol
without a distinguished Coordinator; see {{no-coordinator}} for more information.

FROST produces signatures that are indistinguishable from those produced with a single
participant using a signing key `s` with corresponding public key `PK`, where `s` is a Scalar
value and `PK = G.ScalarMultBase(s)`. As a threshold signing protocol, the group signing
key `s` is secret-shared amongst each participant and used to produce signatures. In particular,
FROST assumes each participant is configured with the following information:

- An identifier, which is a Scalar value denoted `i` in the range `[1, MAX_PARTICIPANTS]`
  and MUST be distinct from the identifier of every other participant.
- A signing key share `sk_i`, which is a Scalar value representing the i-th secret share
  of the group signing key `s`. The public key corresponding to this signing key share
  is `PK_i = G.ScalarMultBase(sk_i)`.

Each participant, including the Coordinator, is additionally configured
with common group information, denoted "group info," which consists of the following
information:

- Group public key, which is an `Element` in `G` denoted `PK`.
- Public keys `PK_i` for each signer, which are `Element` values in `G` denoted `PK_i`
  for each `i` in `[1, MAX_PARTICIPANTS]`.

This document does not specify how this information, including the signing key shares,
are configured and distributed to participants. In general, two possible configuration
mechanisms are possible: one that requires a single, trusted dealer, and the other
which requires performing a distributed key generation protocol. We highlight
key generation mechanism by a trusted dealer in {{dep-dealer}} for reference.

The signing variant of FROST in this document requires participants to perform two network rounds:
1) generating and publishing commitments, and 2) signature share generation and
publication. The first round serves for each participant to issue a commitment to
a nonce. The second round receives commitments for all participants as well as the message,
and issues a signature share with respect to that message. The Coordinator performs
the coordination of each of these rounds. At the end of the second round, the
Coordinator then performs an aggregation step and outputs the final signature.
This complete interaction is shown in {{fig-frost}}.

~~~
        (group info)            (group info,     (group info,
            |               signing key share)   signing key share)
            |                         |                |
            v                         v                v
        Coordinator               Signer-1   ...   Signer-n
    ------------------------------------------------------------
   message
------------>
            |
      == Round 1 (Commitment) ==
            | participant commitment |                 |
            |<-----------------------+                 |
            |          ...                             |
            | participant commitment            (commit state) ==\
            |<-----------------------------------------+         |
                                                                 |
      == Round 2 (Signature Share Generation) ==                 |
            |                                                    |
            |   participant input    |                 |         |
            +------------------------>                 |         |
            |     signature share    |                 |         |
            |<-----------------------+                 |         |
            |          ...                             |         |
            |    participant input                     |         |
            +------------------------------------------>         /
            |     signature share                      |<=======/
            <------------------------------------------+
            |
      == Aggregation ==
            |
  signature |
<-----------+
~~~
{: #fig-frost title="FROST signature overview" }

Details for round one are described in {{frost-round-one}}, and details for round two
are described in {{frost-round-two}}. Note that each participant persists some state between
both rounds, and this state is deleted as described in {{frost-round-two}}. The final
Aggregation step is described in {{frost-aggregation}}.

FROST assumes that all inputs to each round, especially those of which are received
over the network, are validated before use. In particular, this means that any value
of type Element or Scalar is deserialized using DeserializeElement and DeserializeScalar,
respectively, as these functions perform the necessary input validation steps.

FROST assumes reliable message delivery between the Coordinator and participants in
order for the protocol to complete. An attacker masquerading as another participant
will result only in an invalid signature; see {{sec-considerations}}. However, in order
to identify any participant which has misbehaved (resulting in the protocol aborting)
to take actions such as excluding them from future signing operations, we assume that
the network channel is additionally authenticated; confidentiality is not required.

## Round One - Commitment {#frost-round-one}

Round one involves each participant generating nonces and their corresponding public commitments.
A nonce is a pair of Scalar values, and a commitment is a pair of Element values. Each participant's
behavior in this round is described by the `commit` function below. Note that this function
invokes `nonce_generate` twice, once for each type of nonce produced. The output of this function is
a pair of secret nonces `(hiding_nonce, binding_nonce)` and their corresponding public commitments
`(hiding_nonce_commitment, binding_nonce_commitment)`.

~~~
  Inputs: sk_i, the secret key share, a Scalar

  Outputs: (nonce, comm), a tuple of nonce and nonce commitment pairs,
    where each value in the nonce pair is a Scalar and each value in
    the nonce commitment pair is an Element

  def commit(sk_i):
    hiding_nonce = nonce_generate(sk_i)
    binding_nonce = nonce_generate(sk_i)
    hiding_nonce_commitment = G.ScalarBaseMult(hiding_nonce)
    binding_nonce_commitment = G.ScalarBaseMult(binding_nonce)
    nonce = (hiding_nonce, binding_nonce)
    comm = (hiding_nonce_commitment, binding_nonce_commitment)
    return (nonce, comm)
~~~

The outputs `nonce` and `comm` from participant `P_i` should both be stored locally and
kept for use in the second round. The `nonce` value is secret and MUST NOT be shared, whereas
the public output `comm` is sent to the Coordinator. The nonce values produced by this
function MUST NOT be reused in more than one invocation of FROST, and it MUST be generated
from a source of secure randomness.

<!-- The Coordinator must not get confused about which commitments come from which signers, do we need to say more about how this is done? -->

## Round Two - Signature Share Generation {#frost-round-two}

In round two, the Coordinator is responsible for sending the message to be signed, and
for choosing which participants will participate (of number at least MIN_PARTICIPANTS). Signers
additionally require locally held data; specifically, their private key and the
nonces corresponding to their commitment issued in round one.

The Coordinator begins by sending each participant the message to be signed along with the
set of signing commitments for all participants in the participant list. Each participant
MUST validate the inputs before processing the Coordinator's request. In particular,
the Signer MUST validate commitment_list, deserializing each group Element in the
list using DeserializeElement from {{dep-pog}}. If deserialization fails, the Signer
MUST abort the protocol. Moreover, each participant MUST ensure that their identifier as
well as their commitment as from the first round appears in commitment_list.
Applications which require that participants not process arbitrary
input messages are also required to also perform relevant application-layer input
validation checks; see {{message-validation}} for more details.

Upon receipt and successful input validation, each Signer then runs the following
procedure to produce its own signature share.

~~~
  Inputs:
  - identifier, Identifier i of the participant. Note identifier will never equal 0.
  - sk_i, Signer secret key share, a Scalar.
  - group_public_key, public key corresponding to the group signing key,
    an Element in G.
  - nonce_i, pair of Scalar values (hiding_nonce, binding_nonce) generated in
    round one.
  - msg, the message to be signed (sent by the Coordinator).
  - commitment_list =
      [(j, hiding_nonce_commitment_j, binding_nonce_commitment_j), ...], a
    list of commitments issued in Round 1 by each participant and sent by the Coordinator.
    Each element in the list indicates the participant identifier j and their two commitment
    Element values (hiding_nonce_commitment_j, binding_nonce_commitment_j).
    This list MUST be sorted in ascending order by participant identifier.

  Outputs: a Scalar value representing the signature share

  def sign(identifier, sk_i, group_public_key, nonce_i, msg, commitment_list):
    # Compute the binding factor(s)
    binding_factor_list = compute_binding_factors(commitment_list, msg)
    binding_factor = binding_factor_for_participant(binding_factor_list, identifier)

    # Compute the group commitment
    group_commitment = compute_group_commitment(commitment_list, binding_factor_list)

    # Compute Lagrange coefficient
    participant_list = participants_from_commitment_list(commitment_list)
    lambda_i = derive_lagrange_coefficient(identifier, participant_list)

    # Compute the per-message challenge
    challenge = compute_challenge(group_commitment, group_public_key, msg)

    # Compute the signature share
    (hiding_nonce, binding_nonce) = nonce_i
    sig_share = hiding_nonce + (binding_nonce * binding_factor) + (lambda_i * sk_i * challenge)

    return sig_share
~~~

The output of this procedure is a signature share. Each participant then sends
these shares back to the Coordinator. Each participant MUST delete the nonce and
corresponding commitment after this round completes, and MUST use the nonce
to generate at most one signature share.

Note that the `lambda_i` value derived during this procedure does not change
across FROST signing operations for the same signing group. As such, participants
can compute it once and store it for reuse across signing sessions.

Upon receipt from each Signer, the Coordinator MUST validate the input
signature share using DeserializeElement. If validation fails, the Coordinator MUST abort
the protocol. If validation succeeds, the Coordinator then verifies the set of
signature shares using the following procedure.

## Signature Share Verification and Aggregation {#frost-aggregation}

After participants perform round two and send their signature shares to the Coordinator,
the Coordinator verifies each signature share for correctness. In particular,
for each participant, the Coordinator uses commitment pairs generated during round
one and the signature share generated during round two, along with other group
parameters, to check that the signature share is valid using the following procedure.

~~~
  Inputs:
  - identifier, Identifier i of the participant. Note: identifier MUST never equal 0.
  - PK_i, the public key for the ith participant, where PK_i = G.ScalarBaseMult(sk_i),
    an Element in G
  - comm_i, pair of Element values in G (hiding_nonce_commitment, binding_nonce_commitment)
    generated in round one from the ith participant.
  - sig_share_i, a Scalar value indicating the signature share as produced in
    round two from the ith participant.
  - commitment_list =
      [(j, hiding_nonce_commitment_j, binding_nonce_commitment_j), ...], a
    list of commitments issued in Round 1 by each participant, where each element
    in the list indicates the participant identifier j and their two commitment
    Element values (hiding_nonce_commitment_j, binding_nonce_commitment_j).
    This list MUST be sorted in ascending order by participant identifier.
  - group_public_key, public key corresponding to the group signing key,
    an Element in G.
  - msg, the message to be signed.

  Outputs: True if the signature share is valid, and False otherwise.

  def verify_signature_share(identifier, PK_i, comm_i, sig_share_i, commitment_list,
                             group_public_key, msg):
    # Compute the binding factors
    binding_factor_list = compute_binding_factors(commitment_list, msg)
    binding_factor = binding_factor_for_participant(binding_factor_list, identifier)

    # Compute the group commitment
    group_commitment = compute_group_commitment(commitment_list, binding_factor_list)

    # Compute the commitment share
    (hiding_nonce_commitment, binding_nonce_commitment) = comm_i
    comm_share = hiding_nonce_commitment + G.ScalarMult(binding_nonce_commitment, binding_factor)

    # Compute the challenge
    challenge = compute_challenge(group_commitment, group_public_key, msg)

    # Compute Lagrange coefficient
    participant_list = participants_from_commitment_list(commitment_list)
    lambda_i = derive_lagrange_coefficient(identifier, participant_list)

    # Compute relation values
    l = G.ScalarBaseMult(sig_share_i)
    r = comm_share + G.ScalarMult(PK_i, challenge * lambda_i)

    return l == r
~~~

If any signature share fails to verify, i.e., if verify_signature_share returns False for
any participant share, the Coordinator MUST abort the protocol for correctness reasons
(this is true regardless of the size or makeup of the signing set selected by
the Coordinator).
Excluding one participant means that their nonce will not be included in the joint response `z`
and consequently the output signature will not verify. This is because the
group commitment will be with respect to a different signing set than the
the aggregated response.

Otherwise, if all shares from participants that participated in Rounds 1 and 2 are valid, the Coordinator
performs the `aggregate` operation and publishes the resulting signature.

~~~
  Inputs:
  - group_commitment, the group commitment returned by compute_group_commitment,
    an Element in G.
  - sig_shares, a set of signature shares z_i, Scalar values, for each participant,
    of length NUM_PARTICIPANTS, where MIN_PARTICIPANTS <= NUM_PARTICIPANTS <= MAX_PARTICIPANTS.

  Outputs: (R, z), a Schnorr signature consisting of an Element R and Scalar z.

  def aggregate(group_commitment, sig_shares):
    z = 0
    for z_i in sig_shares:
      z = z + z_i
    return (group_commitment, z)
~~~

The output signature (R, z) from the aggregation step MUST be encoded as follows
(using notation from {{Section 3 of TLS}}):

~~~
  struct {
    opaque R_encoded[Ne];
    opaque z_encoded[Ns];
  } Signature;
~~~

Where Signature.R_encoded is `G.SerializeElement(R)` and Signature.z_encoded is
`G.SerializeScalar(z)`.

# Ciphersuites {#ciphersuites}

A FROST ciphersuite must specify the underlying prime-order group details
and cryptographic hash function. Each ciphersuite is denoted as (Group, Hash),
e.g., (ristretto255, SHA-512). This section contains some ciphersuites.
Each ciphersuite also includes a context string, denoted `contextString`,
which is an ASCII string literal (with no NULL terminating character).

The RECOMMENDED ciphersuite is (ristretto255, SHA-512) {{recommended-suite}}.
The (Ed25519, SHA-512) ciphersuite is included for backwards compatibility
with {{!RFC8032}}.

The DeserializeElement and DeserializeScalar functions instantiated for a
particular prime-order group corresponding to a ciphersuite MUST adhere
to the description in {{dep-pog}}. Validation steps for these functions
are described for each the ciphersuites below. Future ciphersuites MUST
describe how input validation is done for DeserializeElement and DeserializeScalar.

Each ciphersuite includes explicit instructions for verifying signatures produced
by FROST. Note that these instructions are equivalent to those produced by a single
participant.

## FROST(Ed25519, SHA-512)

This ciphersuite uses edwards25519 for the Group and SHA-512 for the Hash function `H`
meant to produce signatures indistinguishable from Ed25519 as specified in {{!RFC8032}}.
The value of the contextString parameter is "FROST-ED25519-SHA512-v8".

- Group: edwards25519 {{!RFC8032}}
  - Order(): Return 2^252 + 27742317777372353535851937790883648493 (see {{?RFC7748}})
  - Identity(): As defined in {{RFC7748}}.
  - RandomScalar(): Implemented by returning a uniformly random Scalar in the range
    \[0, `G.Order()` - 1\]. Refer to {{random-scalar}} for implementation guidance.
  - SerializeElement(A): Implemented as specified in {{!RFC8032, Section 5.1.2}}.
  - DeserializeElement(buf): Implemented as specified in {{!RFC8032, Section 5.1.3}}.
    Additionally, this function validates that the resulting element is not the group
    identity element and is in the prime-order subgroup. The latter check can
    be implemented by multiplying the resulting point by the order of the group and
    checking that the result is the identity element.
  - SerializeScalar(s): Implemented by outputting the little-endian 32-byte encoding of
    the Scalar value with the top three bits set to zero.
  - DeserializeScalar(buf): Implemented by attempting to deserialize a Scalar from a
    little-endian 32-byte string. This function can fail if the input does not
    represent a Scalar in the range \[0, `G.Order()` - 1\]. Note that this means the
    top three bits of the input MUST be zero.

- Hash (`H`): SHA-512
  - H1(m): Implemented by computing H(contextString \|\| "rho" \|\| m), interpreting the 64-byte digest
    as a little-endian integer, and reducing the resulting integer modulo
    2^252+27742317777372353535851937790883648493.
  - H2(m): Implemented by computing H(m), interpreting the 64-byte digest
    as a little-endian integer, and reducing the resulting integer modulo
    2^252+27742317777372353535851937790883648493.
  - H3(m): Implemented by computing H(contextString \|\| "nonce" \|\| m), interpreting the 64-byte digest
    as a little-endian integer, and reducing the resulting integer modulo
    2^252+27742317777372353535851937790883648493.
  - H4(m): Implemented by computing H(contextString \|\| "msg" \|\| m).
  - H5(m): Implemented by computing H(contextString \|\| "com" \|\| m).


Normally H2 would also include a domain separator, but for backwards compatibility
with {{!RFC8032}}, it is omitted.

Signature verification is as specified in {{Section 5.1.7 of RFC8032}} with the
constraint that implementations MUST check the group equation [8][S]B = [8]R + [8][k]A'.
The alternative check [S]B = R + [k]A' is not safe or interoperable in practice.

## FROST(ristretto255, SHA-512) {#recommended-suite}

This ciphersuite uses ristretto255 for the Group and SHA-512 for the Hash function `H`.
The value of the contextString parameter is "FROST-RISTRETTO255-SHA512-v8".

- Group: ristretto255 {{!RISTRETTO=I-D.irtf-cfrg-ristretto255-decaf448}}
  - Order(): Return 2^252 + 27742317777372353535851937790883648493 (see {{RISTRETTO}})
  - Identity(): As defined in {{RISTRETTO}}.
  - RandomScalar(): Implemented by returning a uniformly random Scalar in the range
    \[0, `G.Order()` - 1\]. Refer to {{random-scalar}} for implementation guidance.
  - SerializeElement(A): Implemented using the 'Encode' function from {{!RISTRETTO}}.
  - DeserializeElement(buf): Implemented using the 'Decode' function from {{!RISTRETTO}}.
    Additionally, this function validates that the resulting element is not the group
    identity element.
  - SerializeScalar(s): Implemented by outputting the little-endian 32-byte encoding of
    the Scalar value with the top three bits set to zero.
  - DeserializeScalar(buf): Implemented by attempting to deserialize a Scalar from a
    little-endian 32-byte string. This function can fail if the input does not
    represent a Scalar in the range \[0, `G.Order()` - 1\]. Note that this means the
    top three bits of the input MUST be zero.

- Hash (`H`): SHA-512
  - H1(m): Implemented by computing H(contextString || "rho" || m) and mapping the
    output to a Scalar as described in {{!RISTRETTO, Section 4.4}}.
  - H2(m): Implemented by computing H(contextString || "chal" || m) and mapping the
    output to a Scalar as described in {{!RISTRETTO, Section 4.4}}.
  - H3(m): Implemented by computing H(contextString \|\| "nonce" \|\| m) and mapping the
    output to a Scalar as described in {{!RISTRETTO, Section 4.4}}.
  - H4(m): Implemented by computing H(contextString \|\| "msg" \|\| m).
  - H5(m): Implemented by computing H(contextString \|\| "com" \|\| m).

Signature verification is as specified in {{prime-order-verify}}.

## FROST(Ed448, SHAKE256)

This ciphersuite uses edwards448 for the Group and SHAKE256 for the Hash function `H`
meant to produce signatures indistinguishable from Ed448 as specified in {{!RFC8032}}.
The value of the contextString parameter is "FROST-ED448-SHAKE256-v8".

- Group: edwards448 {{!RFC8032}}
  - Order(): Return 2^446 - 13818066809895115352007386748515426880336692474882178609894547503885
  - Identity(): As defined in {{RFC7748}}.
  - RandomScalar(): Implemented by returning a uniformly random Scalar in the range
    \[0, `G.Order()` - 1\]. Refer to {{random-scalar}} for implementation guidance.
  - SerializeElement(A): Implemented as specified in {{!RFC8032, Section 5.2.2}}.
  - DeserializeElement(buf): Implemented as specified in {{!RFC8032, Section 5.2.3}}.
    Additionally, this function validates that the resulting element is not the group
    identity element.
  - SerializeScalar(s): Implemented by outputting the little-endian 48-byte encoding of
    the Scalar value.
  - DeserializeScalar(buf): Implemented by attempting to deserialize a Scalar from a
    little-endian 48-byte string. This function can fail if the input does not
    represent a Scalar in the range \[0, `G.Order()` - 1\].

- Hash (`H`): SHAKE256
  - H1(m): Implemented by computing H(contextString \|\| "rho" \|\| m), interpreting the
    114-byte digest as a little-endian integer, and reducing the resulting integer modulo
    2^446 - 13818066809895115352007386748515426880336692474882178609894547503885.
  - H2(m): Implemented by computing H("SigEd448" \|\| 0 \|\| 0 \|\| m), interpreting
    the 114-byte digest as a little-endian integer, and reducing the resulting integer
    modulo 2^446 - 13818066809895115352007386748515426880336692474882178609894547503885.
  - H3(m): Implemented by computing H(contextString \|\| "nonce" \|\| m), interpreting the
    114-byte digest as a little-endian integer, and reducing the resulting integer modulo
    2^446 - 13818066809895115352007386748515426880336692474882178609894547503885.
  - H4(m): Implemented by computing H(contextString \|\| "msg" \|\| m).
  - H5(m): Implemented by computing H(contextString \|\| "com" \|\| m).

Normally H2 would also include a domain separator, but for backwards compatibility
with {{!RFC8032}}, it is omitted.

Signature verification is as specified in {{Section 5.2.7 of RFC8032}} with the
constraint that implementations MUST check the group equation [4][S]B = [4]R + [4][k]A'.
The alternative check [S]B = R + [k]A' is not safe or interoperable in practice.

## FROST(P-256, SHA-256)

This ciphersuite uses P-256 for the Group and SHA-256 for the Hash function `H`.
The value of the contextString parameter is "FROST-P256-SHA256-v8".

- Group: P-256 (secp256r1) {{x9.62}}
  - Order(): Return 0xffffffff00000000ffffffffffffffffbce6faada7179e84f3b9cac2fc632551
  - Identity(): As defined in {{x9.62}}.
  - RandomScalar(): Implemented by returning a uniformly random Scalar in the range
    \[0, `G.Order()` - 1\]. Refer to {{random-scalar}} for implementation guidance.
  - SerializeElement(A): Implemented using the compressed Elliptic-Curve-Point-to-Octet-String
    method according to {{SEC1}}, yielding a 33 byte output.
  - DeserializeElement(buf): Implemented by attempting to deserialize a 33 byte input string to
    a public key using the compressed Octet-String-to-Elliptic-Curve-Point method according to {{SEC1}},
    and then performs partial public-key validation as defined in section 5.6.2.3.4 of
    {{!KEYAGREEMENT=DOI.10.6028/NIST.SP.800-56Ar3}}. This includes checking that the
    coordinates of the resulting point are in the correct range, that the point is on
    the curve, and that the point is not the point at infinity. Additionally, this function
    validates that the resulting element is not the group identity element.
    If these checks fail, deserialization returns an error.
  - SerializeScalar(s): Implemented using the Field-Element-to-Octet-String conversion
    according to {{SEC1}}.
  - DeserializeScalar(buf): Implemented by attempting to deserialize a Scalar from a 32-byte
    string using Octet-String-to-Field-Element from {{SEC1}}. This function can fail if the
    input does not represent a Scalar in the range \[0, `G.Order()` - 1\].

<<<<<<< HEAD
- Hash (`H`): SHA-256, and Nh = 32.
  - H1(m): Implemented using hash_to_field from {{!HASH-TO-CURVE=I-D.irtf-cfrg-hash-to-curve, Section 5.2}}
=======
- Hash (`H`): SHA-256
  - H1(m): Implemented using hash_to_field from {{!HASH-TO-CURVE=I-D.irtf-cfrg-hash-to-curve, Section 5.3}}
>>>>>>> b1ab4392
    using L = 48, `expand_message_xmd` with SHA-256, DST = contextString || "rho", and
    prime modulus equal to `Order()`.
  - H2(m): Implemented using hash_to_field from {{!HASH-TO-CURVE, Section 5.2}}
    using L = 48, `expand_message_xmd` with SHA-256, DST = contextString || "chal", and
    prime modulus equal to `Order()`.
  - H3(m): Implemented using hash_to_field from {{!HASH-TO-CURVE, Section 5.2}}
    using L = 48, `expand_message_xmd` with SHA-256, DST = contextString || "nonce", and
    prime modulus equal to `Order()`.
  - H4(m): Implemented by computing H(contextString \|\| "msg" \|\| m).
  - H5(m): Implemented by computing H(contextString \|\| "com" \|\| m).

Signature verification is as specified in {{prime-order-verify}}.

## FROST(secp256k1, SHA-256)

This ciphersuite uses secp256k1 for the Group and SHA-256 for the Hash function `H`.
The value of the contextString parameter is "FROST-secp256k1-SHA256-v8".

- Group: secp256k1 {{SEC2}}
  - Order(): Return 0xffffffff00000000ffffffffffffffffbce6faada7179e84f3b9cac2fc632551
  - Identity(): As defined in {{SEC2}}.
  - RandomScalar(): Implemented by returning a uniformly random Scalar in the range
    \[0, `G.Order()` - 1\]. Refer to {{random-scalar}} for implementation guidance.
  - SerializeElement(A): Implemented using the compressed Elliptic-Curve-Point-to-Octet-String
    method according to {{SEC1}}.
  - DeserializeElement(buf): Implemented by attempting to deserialize a public key using
    the compressed Octet-String-to-Elliptic-Curve-Point method according to {{SEC1}},
    and then performs partial public-key validation as defined in section 3.2.2.1 of
    {{SEC1}}. This includes checking that the coordinates of the resulting point are
    in the correct range, that the point is on the curve, and that the point is not
    the point at infinity. Additionally, this function validates that the resulting
    element is not the group identity element. If these checks fail, deserialization
    returns an error.
  - SerializeScalar(s): Implemented using the Field-Element-to-Octet-String conversion
    according to {{SEC1}}.
  - DeserializeScalar(buf): Implemented by attempting to deserialize a Scalar from a 32-byte
    string using Octet-String-to-Field-Element from {{SEC1}}. This function can fail if the
    input does not represent a Scalar in the range \[0, `G.Order()` - 1\].

<<<<<<< HEAD
- Hash (`H`): SHA-256, and Nh = 32.
  - H1(m): Implemented using hash_to_field from {{!HASH-TO-CURVE=I-D.irtf-cfrg-hash-to-curve, Section 5.2}}
=======
- Hash (`H`): SHA-256
  - H1(m): Implemented using hash_to_field from {{!HASH-TO-CURVE=I-D.irtf-cfrg-hash-to-curve, Section 5.3}}
>>>>>>> b1ab4392
    using L = 48, `expand_message_xmd` with SHA-256, DST = contextString || "rho", and
    prime modulus equal to `Order()`.
  - H2(m): Implemented using hash_to_field from {{!HASH-TO-CURVE, Section 5.2}}
    using L = 48, `expand_message_xmd` with SHA-256, DST = contextString || "chal", and
    prime modulus equal to `Order()`.
  - H3(m): Implemented using hash_to_field from {{!HASH-TO-CURVE, Section 5.2}}
    using L = 48, `expand_message_xmd` with SHA-256, DST = contextString || "nonce", and
    prime modulus equal to `Order()`.
  - H4(m): Implemented by computing H(contextString \|\| "msg" \|\| m).
  - H5(m): Implemented by computing H(contextString \|\| "com" \|\| m).

Signature verification is as specified in {{prime-order-verify}}.

# Security Considerations {#sec-considerations}

A security analysis of FROST exists in {{FROST20}} and {{Schnorr21}}. The protocol as specified
in this document assumes the following threat model.

* Trusted dealer. The dealer that performs key generation is trusted to follow
the protocol, although participants still are able to verify the consistency of their
shares via a VSS (verifiable secret sharing) step; see {{dep-vss}}.

* Unforgeability assuming at most `(MIN_PARTICIPANTS-1)` corrupted participants. So long as an adversary
corrupts fewer than `MIN_PARTICIPANTS` participants, the scheme remains secure against Existential
Unforgeability Under Chosen Message Attack (EUF-CMA) attacks, as defined in {{BonehShoup}},
Definition 13.2.

* Coordinator. We assume the Coordinator at the time of signing does not perform a
denial of service attack. A denial of service would include any action which either
prevents the protocol from completing or causing the resulting signature to be invalid.
Such actions for the latter include sending inconsistent values to participants,
such as messages or the set of individual commitments. Note that the Coordinator
is *not* trusted with any private information and communication at the time of signing
can be performed over a public but reliable channel.

The protocol as specified in this document does not target the following goals:

* Post quantum security. FROST, like plain Schnorr signatures, requires the hardness of the Discrete Logarithm Problem.
* Robustness. In the case of failure, FROST requires aborting the protocol.
* Downgrade prevention. All participants in the protocol are assumed to agree on what algorithms to use.
* Metadata protection. If protection for metadata is desired, a higher-level communication
channel can be used to facilitate key generation and signing.

The rest of this section documents issues particular to implementations or deployments.

## Nonce Reuse Attacks

{{dep-nonces}} describes the procedure that participants use to produce nonces during
the first round of singing. The randomness produced in this procedure MUST be sampled
uniformly at random. The resulting nonces produced via `nonce_generate` are indistinguishable
from values sampled uniformly at random. This requirement is necessary to avoid
replay attacks initiated by other participants, which allow for a complete key-recovery attack.
The Coordinator MAY further hedge against nonce reuse attacks by tracking participant nonce
commitments used for a given group key, at the cost of additional state.

## Protocol Failures

We do not specify what implementations should do when the protocol fails, other than requiring that
the protocol abort. Examples of viable failure include when a verification check returns invalid or
if the underlying transport failed to deliver the required messages.

## Removing the Coordinator Role {#no-coordinator}

In some settings, it may be desirable to omit the role of the Coordinator entirely.
Doing so does not change the security implications of FROST, but instead simply
requires each participant to communicate with all other participants. We loosely
describe how to perform FROST signing among participants without this coordinator role.
We assume that every participant receives as input from an external source the
message to be signed prior to performing the protocol.

Every participant begins by performing `commit()` as is done in the setting
where a Coordinator is used. However, instead of sending the commitment
to the Coordinator, every participant instead will publish
this commitment to every other participant. Then, in the second round, participants will already have
sufficient information to perform signing. They will directly perform `sign()`.
All participants will then publish their signature shares to one another. After having
received all signature shares from all other participants, each participant will then perform
`verify_signature_share` and then `aggregate` directly.

The requirements for the underlying network channel remain the same in the setting
where all participants play the role of the Coordinator, in that all messages that
are exchanged are public and so the channel simply must be reliable. However, in
the setting that a player attempts to split the view of all other players by
sending disjoint values to a subset of players, the signing operation will output
an invalid signature. To avoid this denial of service, implementations may wish
to define a mechanism where messages are authenticated, so that cheating players
can be identified and excluded.

## Input Message Hashing {#pre-hashing}

FROST signatures do not pre-hash message inputs. This means that the entire message
must be known in advance of invoking the signing protocol. Applications can apply
pre-hashing in settings where storing the full message is prohibitively expensive.
In such cases, pre-hashing MUST use a collision-resistant hash function with a security
level commensurate with the security in inherent to the ciphersuite chosen. It is
RECOMMENDED that applications which choose to apply pre-hashing use the hash function
(`H`) associated with the chosen ciphersuite in a manner similar to how `H4` is defined.
In particular, a different prefix SHOULD be used to differentiate this pre-hash from
`H4`. One possible example is to construct this pre-hash over message `m` as
`H(contextString \|\| "pre-hash" \|\| m)`.

## Input Message Validation {#message-validation}

Some applications may require that participants only process messages of a certain
structure. For example, in digital currency applications wherein multiple
participants may collectively sign a transaction, it is reasonable to require that
each participant check the input message to be a syntactically valid transaction.

As another example, use of threshold signatures in {{?TLS=RFC8446}} to produce
signatures of transcript hashes might require the participants receive the source
handshake messages themselves, and recompute the transcript hash which is used
as input message to the signature generation process, so that they can verify
that they are signing a proper TLS transcript hash and not some other data.

In general, input message validation is an application-specific consideration
that varies based on the use case and threat model. However, it is RECOMMENDED
that applications take additional precautions and validate inputs so that participants
do not operate as signing oracles for arbitrary messages.

# Contributors


--- back

# Acknowledgments

This document was improved based on input and contributions by the Zcash Foundation engineering team.
In addition, the authors of this document would like to thank
Isis Lovecruft,
Alden Torres,
T. Wilson-Brown,
and Conrado Gouvea
for their inputs and contributions.

# Schnorr Signature Verification for Prime-Order Groups {#prime-order-verify}

This section contains a routine for verifying Schnorr signatures with validated inputs.
Specifically, it assumes that signature R component and public key belong to the
prime-order group.

~~~
  prime_order_verify(msg, sig, PK):

  Inputs:
  - msg, signed message, a byte string
  - sig, a tuple (R, z) output from signature generation
  - PK, public key, an Element

  Outputs: 1 if signature is valid, and 0 otherwise

  def prime_order_verify(msg, sig = (R, z), PK):
    comm_enc = G.SerializeElement(R)
    pk_enc = G.SerializeElement(PK)
    challenge_input = comm_enc || pk_enc || msg
    c = H2(challenge_input)

    l = G.ScalarBaseMult(z)
    r = R + G.ScalarMult(PK, c)
    return l == r
~~~

# Trusted Dealer Key Generation {#dep-dealer}

One possible key generation mechanism is to depend on a trusted dealer, wherein the
dealer generates a group secret `s` uniformly at random and uses Shamir and Verifiable
Secret Sharing as described in {{dep-shamir}} and {{dep-vss}} to create secret
shares of s, denoted `s_i` for `i = 0, ..., MAX_PARTICIPANTS`, to be sent to all `MAX_PARTICIPANTS` participants.
This operation is specified in the `trusted_dealer_keygen` algorithm. The mathematical relation
between the secret key `s` and the `MAX_SIGNER` secret shares is formalized in the `secret_share_combine(shares)`
algorithm, defined in {{dep-shamir}}.

The dealer that performs `trusted_dealer_keygen` is trusted to 1) generate good randomness, and 2) delete secret values after distributing shares to each participant, and 3) keep secret values confidential.

~~~
  Inputs:
  - secret_key, a group secret, a Scalar, that MUST be derived from at least Ns bytes of entropy
  - MAX_PARTICIPANTS, the number of shares to generate, an integer
  - MIN_PARTICIPANTS, the threshold of the secret sharing scheme, an integer

  Outputs:
  - participant_private_keys, MAX_PARTICIPANTS shares of the secret key s, each a tuple
    consisting of the participant identifier and the key share (a Scalar).
  - vss_commitment, a vector commitment of Elements in G, to each of the coefficients
    in the polynomial defined by secret_key_shares and whose first element is
    G.ScalarBaseMult(s).

  def trusted_dealer_keygen(secret_key, MAX_PARTICIPANTS, MIN_PARTICIPANTS):
    participant_private_keys, coefficients = secret_share_shard(secret_key, MAX_PARTICIPANTS, MIN_PARTICIPANTS)
    vss_commitment = vss_commit(coefficients):
    PK = G.ScalarBaseMult(secret_key)
    return participant_private_keys, vss_commitment
~~~

It is assumed the dealer then sends one secret key share to each of the `NUM_PARTICIPANTS` participants, along with `vss_commitment`.
After receiving their secret key share and `vss_commitment`, participants MUST abort if they do not have the same view of `vss_commitment`.
Otherwise, each participant MUST perform `vss_verify(secret_key_share_i, vss_commitment)`, and abort if the check fails.
The trusted dealer MUST delete the secret_key and secret_key_shares upon completion.

Use of this method for key generation requires a mutually authenticated secure channel
between the dealer and participants to send secret key shares, wherein the channel provides confidentiality
and integrity. Mutually authenticated TLS is one possible deployment option.

## Shamir Secret Sharing {#dep-shamir}

In Shamir secret sharing, a dealer distributes a secret `Scalar` `s` to `n` participants
in such a way that any cooperating subset of `MIN_PARTICIPANTS` participants can recover the
secret. There are two basic steps in this scheme: (1) splitting a secret into
multiple shares, and (2) combining shares to reveal the resulting secret.

This secret sharing scheme works over any field `F`. In this specification, `F` is
the scalar field of the prime-order group `G`.

The procedure for splitting a secret into shares is as follows.

~~~
  secret_share_shard(s, MAX_PARTICIPANTS, MIN_PARTICIPANTS):

  Inputs:
  - s, secret value to be shared, a Scalar
  - MAX_PARTICIPANTS, the number of shares to generate, an integer less than 2^16
  - MIN_PARTICIPANTS, the threshold of the secret sharing scheme, an integer greater than 0

  Outputs:
  - secret_key_shares, A list of MAX_PARTICIPANTS number of secret shares, each a tuple
    consisting of the participant identifier and the key share (a Scalar)
  - coefficients, a vector of MIN_PARTICIPANTS coefficients which uniquely determine a polynomial f.

  Errors:
  - "invalid parameters", if MIN_PARTICIPANTS > MAX_PARTICIPANTS or if MIN_PARTICIPANTS is less than 2

  def secret_share_shard(s, MAX_PARTICIPANTS, MIN_PARTICIPANTS):
    if MIN_PARTICIPANTS > MAX_PARTICIPANTS:
      raise "invalid parameters"
    if MIN_PARTICIPANTS < 2:
      raise "invalid parameters"

    # Generate random coefficients for the polynomial, yielding
    # a polynomial of degree at most (MIN_PARTICIPANTS - 1)
    coefficients = [s]
    for i in range(1, MIN_PARTICIPANTS):
      coefficients.append(G.RandomScalar())

    # Evaluate the polynomial for each point x=1,...,n
    secret_key_shares = []
    for x_i in range(1, MAX_PARTICIPANTS + 1):
      y_i = polynomial_evaluate(Scalar(x_i), coefficients)
      secret_key_share_i = (x_i, y_i)
      secret_key_share.append(secret_key_share_i)
    return secret_key_shares, coefficients
~~~

Let `points` be the output of this function. The i-th element in `points` is
the share for the i-th participant, which is the randomly generated polynomial
evaluated at coordinate `i`. We denote a secret share as the tuple `(i, points[i])`,
and the list of these shares as `shares`.
`i` MUST never equal `0`; recall that `f(0) = s`, where `f` is the polynomial defined in a Shamir secret sharing operation.

The procedure for combining a `shares` list of length `MIN_PARTICIPANTS` to recover the
secret `s` is as follows; the algorithm `polynomial_interpolation is defined in {{dep-polynomial-interpolate}}`.

~~~
  secret_share_combine(shares):

  Inputs:
  - shares, a list of at minimum MIN_PARTICIPANTS secret shares, each a tuple (i, f(i))
    where i and f(i) are Scalars

  Outputs: The resulting secret s, a Scalar, that was previously split into shares

  Errors:
  - "invalid parameters", if fewer than MIN_PARTICIPANTS input shares are provided

  def secret_share_combine(shares):
    if len(shares) < MIN_PARTICIPANTS:
      raise "invalid parameters"
    s = polynomial_interpolation(shares)
    return s
~~~

### Deriving the constant term of a polynomial  {#dep-polynomial-interpolate}

Secret sharing requires "splitting" a secret, which is represented as
a constant term of some polynomial `f` of degree `t-1`. Recovering the
constant term occurs with a set of `t` points using polynomial
interpolation, defined as follows.

~~~
  Inputs:
  - points, a set of t distinct points on a polynomial f, each a tuple of two
    Scalar values representing the x and y coordinates

  Outputs: The constant term of f, i.e., f(0)

  def polynomial_interpolation(points):
    x_coords = []
    for point in points:
      x_coords.append(point.x)

    f_zero = Scalar(0)
    for point in points:
      delta = point.y * derive_lagrange_coefficient(point.x, x_coords)
      f_zero = f_zero + delta

    return f_zero
~~~

## Verifiable Secret Sharing {#dep-vss}

Feldman's Verifiable Secret Sharing (VSS) builds upon Shamir secret sharing,
adding a verification step to demonstrate the consistency of a participant's
share with a public commitment to the polynomial `f` for which the secret `s`
is the constant term. This check ensures that all participants have a point
(their share) on the same polynomial, ensuring that they can later reconstruct
the correct secret.

The procedure for committing to a polynomial `f` of degree at most `MIN_PARTICIPANTS-1` is as follows.

~~~
  vss_commit(coeffs):

  Inputs:
  - coeffs, a vector of the MIN_PARTICIPANTS coefficients which uniquely determine
  a polynomial f.

  Outputs: a commitment vss_commitment, which is a vector commitment to each of the
  coefficients in coeffs, where each element of the vector commitment is an Element in G.

  def vss_commit(coeffs):
    vss_commitment = []
    for coeff in coeffs:
      A_i = G.ScalarBaseMult(coeff)
      vss_commitment.append(A_i)
    return vss_commitment
~~~

The procedure for verification of a participant's share is as follows.
If `vss_verify` fails, the participant MUST abort the protocol, and failure should be investigated out of band.

~~~
  vss_verify(share_i, vss_commitment):

  Inputs:
  - share_i: A tuple of the form (i, sk_i), where i indicates the participant
    identifier, and sk_i the participant's secret key, a secret share of the
    constant term of f, where sk_i is a Scalar.
  - vss_commitment: A VSS commitment to a secret polynomial f, a vector commitment
    to each of the coefficients in coeffs, where each element of the vector commitment
    is an Element

  Outputs: 1 if sk_i is valid, and 0 otherwise

  vss_verify(share_i, commitment)
    (i, sk_i) = share_i
    S_i = ScalarBaseMult(sk_i)
    S_i' = G.Identity()
    for j in range(0, MIN_PARTICIPANTS):
      S_i' += G.ScalarMult(vss_commitment[j], pow(i, j))
    if S_i == S_i':
      return 1
    return 0
~~~

We now define how the Coordinator and participants can derive group info,
which is an input into the FROST signing protocol.

~~~
    derive_group_info(MAX_PARTICIPANTS, MIN_PARTICIPANTS, vss_commitment):

    Inputs:
    - MAX_PARTICIPANTS, the number of shares to generate, an integer
    - MIN_PARTICIPANTS, the threshold of the secret sharing scheme, an integer
    - vss_commitment: A VSS commitment to a secret polynomial f, a vector commitment to each of the
    coefficients in coeffs, where each element of the vector commitment is an Element in G.

    Outputs:
    - PK, the public key representing the group, an Element.
    - participant_public_keys, a list of MAX_PARTICIPANTS public keys PK_i for i=1,...,MAX_PARTICIPANTS,
      where each PK_i is the public key, an Element, for participant i.

    derive_group_info(MAX_PARTICIPANTS, MIN_PARTICIPANTS, vss_commitment)
      PK = vss_commitment[0]
      participant_public_keys = []
      for i in range(1, MAX_PARTICIPANTS+1):
        PK_i = G.Identity()
        for j in range(0, MIN_PARTICIPANTS):
          PK_i += G.ScalarMult(vss_commitment[j], pow(i, j))
        participant_public_keys.append(PK_i)
      return PK, participant_public_keys
~~~

# Random Scalar Generation {#random-scalar}

Two popular algorithms for generating a random integer uniformly distributed in
the range \[0, G.Order() -1\] are as follows:

## Rejection Sampling

Generate a random byte array with `Ns` bytes, and attempt to map to a Scalar
by calling `DeserializeScalar` in constant time. If it succeeds, return the
result. If it fails, try again with another random byte array, until the
procedure succeeds. Failure to implement this in constant time can leak information
about the underlying corresponding Scalar.

Note the that the Scalar size might be some bits smaller than the array size,
which can result in the loop iterating more times than required. In that case
it's acceptable to set the high-order bits to 0 before calling `DeserializeScalar`,
but care must be taken to not set to zero more bits than required. For example,
in the `FROST(Ed25519, SHA-512)` ciphersuite, the order has 253 bits while
the array has 256; thus the top 3 bits of the last byte can be set to zero.

## Wide Reduction

Generate a random byte array with `l = ceil(((3 * ceil(log2(G.Order()))) / 2) / 8)`
bytes, and interpret it as an integer; reduce the integer modulo `G.Order()` and return the
result. See {{Section 5 of HASH-TO-CURVE}} for the underlying derivation of `l`.


# Test Vectors

This section contains test vectors for all ciphersuites listed in {{ciphersuites}}.
All `Element` and `Scalar` values are represented in serialized form and encoded in
hexadecimal strings. Signatures are represented as the concatenation of their
constituent parts. The input message to be signed is also encoded as a hexadecimal
string.

Each test vector consists of the following information.

- Configuration. This lists the fixed parameters for the particular instantiation
  of FROST, including MAX_PARTICIPANTS, MIN_PARTICIPANTS, and NUM_PARTICIPANTS.
- Group input parameters. This lists the group secret key and shared public key,
  generated by a trusted dealer as described in {{dep-dealer}}, as well as the
  input message to be signed. All values are encoded as hexadecimal strings.
- Signer input parameters. This lists the signing key share for each of the
  NUM_PARTICIPANTS participants.
- Round one parameters and outputs. This lists the NUM_PARTICIPANTS participants engaged
  in the protocol, identified by their integer identifier, and for each participant:
  the hiding and binding commitment values produced in {{frost-round-one}}; the randomness
  values used to derive the commitment nonces in `nonce_generate`; the resulting group
  binding factor input computed in part from the group commitment list encoded as
  described in {{dep-encoding}}; and group binding factor as computed in {{frost-round-two}}).
- Round two parameters and outputs. This lists the NUM_PARTICIPANTS participants engaged
  in the protocol, identified by their integer identifier, along with their corresponding
  output signature share as produced in {{frost-round-two}}.
- Final output. This lists the aggregate signature as produced in {{frost-aggregation}}.

## FROST(Ed25519, SHA-512)

~~~
// Configuration information
MAX_PARTICIPANTS: 3
MIN_PARTICIPANTS: 2
NUM_PARTICIPANTS: 2

// Group input parameters
group_secret_key: 7b1c33d3f5291d85de664833beb1ad469f7fb6025a0ec78b3a7
90c6e13a98304
group_public_key: 15d21ccd7ee42959562fc8aa63224c8851fb3ec85a3faf66040
d380fb9738673
message: 74657374

// Signer input parameters
P1 participant_share: 929dcc590407aae7d388761cddb0c0db6f5627aea8e217f
4a033f2ec83d93509
P2 participant_share: a91e66e012e4364ac9aaa405fcafd370402d9859f7b6685
c07eed76bf409e80d
P3 participant_share: d3cb090a075eb154e82fdb4b3cb507f110040905468bb9c
46da8bdea643a9a02

// Round one parameters
participant_list: 1,3

// Signer round one outputs
P1 hiding_nonce_randomness: 9c172a7f9c5960be47a7db4fa883a0ae746de37f6
e6204deca1e339473bdce3b
P1 binding_nonce_randomness: 4650fc0e0ac2055557e2c9c2249485f07627d732
2b2c4e8f3a5983aaa8922bd8
P1 hiding_nonce: 94882c508fdf78e22c52cd7e58c0bb367233cfee7dc4408b9227
571524e72008
P1 binding_nonce: 6cfa5b36787948724e969d031e44f531efdba31419a3ab936bc
95435f6d9e507
P1 hiding_nonce_commitment: fc15750c643c386be777231f0178f0a886bf54626
21b644bda1a63d64087b2b6
P1 binding_nonce_commitment: 95344ee5968e13cd756732fa5815dfd25d761961
bf035f70168a90fc512298d6
P1 binding_factor_input: 25120720c3a416e292edfb0510780bc84eb734347a5f
d84dd46d0dcbf3a21d21a23a776628859678a968acc8c8564c4641a1fd4b29a12d536
7ca12ab10b6b497f67c3b1f42960bbe79fc9fbcfe37c20107da549072cbeedcde4807
12b69fff6c47592887e2b4bd8712bd5183c428616fb21e379ba121b71012298a7acf7
739dc0100000000000000000000000000000000000000000000000000000000000000
P1 binding_factor: a94188d2776f534baecc57cd17b5cf167e5aa0a01ec3ae543a
b805b713818e0f
P3 hiding_nonce_randomness: b95f9fa56c27cc9deacb3d24909e6481364c2b7cd
ad8b398e54d3cc4d82fcef8
P3 binding_nonce_randomness: f4cf1b10f0c6d5f05e6dfc7d83e28f1aa098b5c9
4cc1c456c91b88337cfdb1d1
P3 hiding_nonce: d0ee6ab5336221594cac78de963a7618827e0feb825e1ffb3e3e
23f5a1340609
P3 binding_nonce: 6117beb240bb2a1f54927c27d6057298204ca5817b9662997a8
785180cf5440f
P3 hiding_nonce_commitment: 4398d31907fb46687408a470ff64e42932de230fd
7b818d02c2e8c2c1987b72f
P3 binding_nonce_commitment: b885b37f1adb1ac2bd987073084f214cc48c59df
6b95e7bfec454ee071908bac
P3 binding_factor_input: 25120720c3a416e292edfb0510780bc84eb734347a5f
d84dd46d0dcbf3a21d21a23a776628859678a968acc8c8564c4641a1fd4b29a12d536
7ca12ab10b6b497f67c3b1f42960bbe79fc9fbcfe37c20107da549072cbeedcde4807
12b69fff6c47592887e2b4bd8712bd5183c428616fb21e379ba121b71012298a7acf7
739dc0300000000000000000000000000000000000000000000000000000000000000
P3 binding_factor: cd2f00678cc8e0500e42408503eb735979301554fb49d5eee2
1397e6788e5a05

// Round two parameters
participant_list: 1,3

// Signer round two outputs
P1 sig_share: daa6dac56b1d18299d2ce3e158d9da4bc96e4f51789612e607632c2
7c096ea0c
P3 sig_share: 3f39f82a7d04c01186b84ae76606c92810d3360b132792495433d1c
b02963400

sig: 7f8ed7419cbb6d22001cef598a3b5124a763a0cc24a99b37c46a3ec2c0ec624c
19e0d2f0e821d83a23e52dc9bfdfa374d941865c8bbda42f5c96fdf2c22c1f0d
~~~

## FROST(Ed448, SHAKE256)

~~~
// Configuration information
MAX_PARTICIPANTS: 3
MIN_PARTICIPANTS: 2
NUM_PARTICIPANTS: 2

// Group input parameters
group_secret_key: 6298e1eef3c379392caaed061ed8a31033c9e9e3420726f23b4
04158a401cd9df24632adfe6b418dc942d8a091817dd8bd70e1c72ba52f3c00
group_public_key: 3832f82fda00ff5365b0376df705675b63d2a93c24c6e81d408
01ba265632be10f443f95968fadb70d10786827f30dc001c8d0f9b7c1d1b000
message: 74657374

// Signer input parameters
P1 participant_share: 4a2b2f5858a932ad3d3b18bd16e76ced3070d72fd79ae44
02df201f525e754716a1bc1b87a502297f2a99d89ea054e0018eb55d39562fd0100
P2 participant_share: 2503d56c4f516444a45b080182b8a2ebbe4d9b2ab509f25
308c88c0ea7ccdc44e2ef4fc4f63403a11b116372438a1e287265cadeff1fcb0700
P3 participant_share: 00db7a8146f995db0a7cf844ed89d8e94c2b5f259378ff6
6e39d172828b264185ac4decf7219e4aa4478285b9c0eef4fccdf3eea69dd980d00

// Round one parameters
participant_list: 1,3

// Signer round one outputs
P1 hiding_nonce_randomness: ba2b5f607643fd2382060637a95d147105123aba7
904484bfa9630b08c052b35
P1 binding_nonce_randomness: 1c082befa54e85088c05256a6c1c4a456cdd2230
e0f152f1abfd5cbfdaa7f667
P1 hiding_nonce: 4b1dc2ef6f98c4303420104eb7d31d85c041f36aed22581ba0f6
379cc8e6071a1b2aa21527f2b86439be783c8cb05dbe201de03d9a78782d00
P1 binding_nonce: a882bdf0a8c15cc7530bf2447238e2d26fd6437ec9885cba93f
6f78f9d32b79dc8bbfc0072e7183e39e544de7501baf13ce26d3182b2a32300
P1 hiding_nonce_commitment: 9a49143f9d2f08251e3e3de9ef4aaac5d4c0ca187
a8892f489c1c1efa97f5dd564c4f71b902f210833688fab2e205810d6417564321aa9
ff00
P1 binding_nonce_commitment: ec90f03f6b71d868614d9453504210ecddacba74
1d4f172a360a9ac04ca5a192efba1cfd286f06d6ec6407ce96ef27445357b36dd5011
65d80
P1 binding_factor_input: 766a004ac6e87a2fa70f2095b19596ac33b94e2f6803
e1a5b8fa8ea5adaf3e7989b2c167a38a42a1693ad69cfd674e089a498672753563d53
54654ba106d5fdffb134a8917fae91d412164436f734b95572af6208605744400c6ff
9a60fa2ce8fb7f3213414c32e347ee2e29e3d17654ef02a4743d5ca724ba46be0416f
c51612bdcf8976f2647429ea882a3eb2218c64d8e5b2b0a9514aae5b755ba8557da5e
5a0a9bdfa55252cf9dff05c796d5de55c5f5266fcd9147f558e2020deed42963ee9e2
c5dbe4e8fd0c7b003ed39669aab27e60269f4b30c4f116c8e94288cb38ab253843701
000000000000000000000000000000000000000000000000000000000000000000000
0000000000000000000000000000000000000000000
P1 binding_factor: ec733e34be2b0e1fb0bc2303f3752b830e96689ec1e2a1db40
035e9524804dc29079830803974b8a8f7b81495807fe9dffc3e7f389398d1a00
P3 hiding_nonce_randomness: 5a22cd6d15664a4750207f6e38aa09191c6dbc106
319b99f8890438e275c2029
P3 binding_nonce_randomness: 50de51297b58be5ed06780578495cb6e10584bf8
e95ea1c02fb83fee37851825
P3 hiding_nonce: 32e1707ce6a18a8ef315b49092f07cf74f03e49ec8031121227b
2c91f594f281f2c19cc0d00f919cfbdc8fcef4cbead428c30c380ed8e91d00
P3 binding_nonce: 467b8edc4f3278d536c20c6acc991e38dd981cce68f791ebd33
e836d2942f0682b6a73a04db2a9dd471b59e752218f39625561e88a359d3c00
P3 hiding_nonce_commitment: deed4b96c912aa294d0b75f18f7296abc70e6e2c8
e1e43a67b96944f51b4b9635d5d9c83511b330870bb816dd2a708aef526ffd04489aa
2f80
P3 binding_nonce_commitment: 74b5a0d56bb0fd7e558f0113bdc8973b41a67b54
a3c6e7131676552ac5e6b3fc49adc1c82e7c2350ee520b38ce6d5f17c254d1e72e383
25f00
P3 binding_factor_input: 766a004ac6e87a2fa70f2095b19596ac33b94e2f6803
e1a5b8fa8ea5adaf3e7989b2c167a38a42a1693ad69cfd674e089a498672753563d53
54654ba106d5fdffb134a8917fae91d412164436f734b95572af6208605744400c6ff
9a60fa2ce8fb7f3213414c32e347ee2e29e3d17654ef02a4743d5ca724ba46be0416f
c51612bdcf8976f2647429ea882a3eb2218c64d8e5b2b0a9514aae5b755ba8557da5e
5a0a9bdfa55252cf9dff05c796d5de55c5f5266fcd9147f558e2020deed42963ee9e2
c5dbe4e8fd0c7b003ed39669aab27e60269f4b30c4f116c8e94288cb38ab253843703
000000000000000000000000000000000000000000000000000000000000000000000
0000000000000000000000000000000000000000000
P3 binding_factor: a1418cc09fb9380b65853263a25fa5d75c2247a45db30b204b
0e8d429d9723ebdd4a6ac3fbb5d3a79e18ee79e22cddf8bc6ad4dd22884a0700

// Round two parameters
participant_list: 1,3

// Signer round two outputs
P1 sig_share: 78f4925b82ad324cbca12eb560e9ae877e8964fea281bc42b7fcf6c
44e68588144e56ab3b786d57fe55d4e79b321134c538c66cf52558c0000
P3 sig_share: 040bc58c5fec391eced4c70052b6706194d29711f576b33d4b269cb
0bb8041e7947ac3fe8b5b4111a4dd977dd376a58137e5901f348cc60400

sig: d037ae06b56ece370ee58ebd92f6e83b263eed8759fdf18bc912fce1e0c99cb7
7bb1bd97c7f27120d10a9a3e0ca82acd9172f247df1f79e9807cff57e8e1996c6a8a7
6f6b5b29f1fe9125cfc0f98f86f80022393750ae99968d95f2eb243e21691893be6f6
8698b8cd8a71f7ee86e1520500
~~~

## FROST(ristretto255, SHA-512)

~~~
// Configuration information
MAX_PARTICIPANTS: 3
MIN_PARTICIPANTS: 2
NUM_PARTICIPANTS: 2

// Group input parameters
group_secret_key: 1b25a55e463cfd15cf14a5d3acc3d15053f08da49c8afcf3ab2
65f2ebc4f970b
group_public_key: e2a62f39eede11269e3bd5a7d97554f5ca384f9f6d3dd9c3c0d
05083c7254f57
message: 74657374

// Signer input parameters
P1 participant_share: 5c3430d391552f6e60ecdc093ff9f6f4488756aa6cebdba
d75a768010b8f830e
P2 participant_share: b06fc5eac20b4f6e1b271d9df2343d843e1e1fb03c4cbb6
73f2872d459ce6f01
P3 participant_share: f17e505f0e2581c6acfe54d3846a622834b5e7b50cad9a2
109a97ba7a80d5c04

// Round one parameters
participant_list: 1,3

// Signer round one outputs
P1 hiding_nonce_randomness: 800362a8d813cd6804e3edf8ac783ad9579879dc0
c7a90830bebe785a9735c53
P1 binding_nonce_randomness: c23edc46710bb39b090397c73efb5d5c716e939e
e4f9da256e203d8efd193e42
P1 hiding_nonce: d0d5217de458a63f0c481965685d0b7951d4f246d7d6f58c2af1
cb867ad10f0a
P1 binding_nonce: 1605994a67a59947dbfbad91c6c26b11c8a063f7bd182802403
3592191438404
P1 hiding_nonce_commitment: e2d821b10ca8cd58c213b61beae7076f70dc8fc03
d6f55ed0ac47b755fa4c221
P1 binding_nonce_commitment: b60016fa8bdaff7e1f01140ec6689aa6895206fe
c7d81893caad04ea7279db58
P1 binding_factor_input: fe9082dcc1ae1ae11380ac4cf0b6e2770af565ff5af9
016254dc7c9d4869cbae0f6e4d94b23e5781b91bc74a25e0c773446b2640290d07c83
f0b067ff870a8012c449dc9378bc61c065d559391013516be07ba8914becca8773de1
7fdd7086997d6d6bf9d34d181e29f99a30a78da1a83fb4cdfca1c9cc9b3b049a993ea
6f7eb0100000000000000000000000000000000000000000000000000000000000000
P1 binding_factor: 0be2ef221dc60cd0d413b7219c53089f297f47c9712d45c86c
404bf8dd7d5209
P3 hiding_nonce_randomness: e1694203fef385a28c97a772bfde8fae1b8fae892
2b415b65a9568587f539688
P3 binding_nonce_randomness: 3983be10e331d35662b9e7158636a6662637f858
9e380ff89253fbc1398e44bb
P3 hiding_nonce: 87366dbdbce5e748ab9651dfa23117425754d302392dbff170eb
e9f28513440e
P3 binding_nonce: b8db94e6dcfad262958a1f500aefdc2997542410edd2f09c53a
de0a8e5ff6506
P3 hiding_nonce_commitment: 6cb14fcf8be575b10e5fe83f69583ffd2027a9b1f
18d5ce047c859f9214dfe42
P3 binding_nonce_commitment: aebb56b5eaf87e79ce2c35a330c233a8ef08a8d1
63683669834bb08b319fcb45
P3 binding_factor_input: fe9082dcc1ae1ae11380ac4cf0b6e2770af565ff5af9
016254dc7c9d4869cbae0f6e4d94b23e5781b91bc74a25e0c773446b2640290d07c83
f0b067ff870a8012c449dc9378bc61c065d559391013516be07ba8914becca8773de1
7fdd7086997d6d6bf9d34d181e29f99a30a78da1a83fb4cdfca1c9cc9b3b049a993ea
6f7eb0300000000000000000000000000000000000000000000000000000000000000
P3 binding_factor: d91da5b2bd01a1131ff7ae595b69132d93a5b1e3721cdfcb51
9e40f5c0d9040f

// Round two parameters
participant_list: 1,3

// Signer round two outputs
P1 sig_share: cae88f5ab022a35a6fb644d6eab258946446fa97a155a789f5c9a57
b42ba3107
P3 sig_share: 1d849904139872afa39fe5dbd77a98b7807ef0c76fa1a39e8d23c72
00d2d720e

sig: 4215ce8759987b6bfa5751943911ac520815febd13e449ca9eadd03be68d3131
fa983302a95703b23cb9320fe4331237e5c4ea5f11f74a2883ed6c9c4fe7a305
~~~

## FROST(P-256, SHA-256)

~~~
// Configuration information
MAX_PARTICIPANTS: 3
MIN_PARTICIPANTS: 2
NUM_PARTICIPANTS: 2

// Group input parameters
group_secret_key: 8ba9bba2e0fd8c4767154d35a0b7562244a4aaf6f36c8fb8735
fa48b301bd8de
group_public_key: 023a309ad94e9fe8a7ba45dfc58f38bf091959d3c99cfbd02b4
dc00585ec45ab70
message: 74657374

// Signer input parameters
P1 participant_share: 0c9c1a0fe806c184add50bbdcac913dda73e482daf95dcb
9f35dbb0d8a9f7731
P2 participant_share: 8d8e787bef0ff6c2f494ca45f4dad198c6bee01212d6c84
067159c52e1863ad5
P3 participant_share: 0e80d6e8f6192c003b5488ce1eec8f5429587d48cf00154
1e713b2d53c09d928

// Round one parameters
participant_list: 1,3

// Signer round one outputs
P1 hiding_nonce_randomness: 3c1ad3f1588e5e787252daee238842c5aaef25498
8dfedf4c6c106e39960538c
P1 binding_nonce_randomness: 236fa021499bb714ea589a0d32610b62aad8a0a2
54542d1e3bebdf0c04a1bb22
P1 hiding_nonce: fa5c564fc09aa2e3a080f64d3ea6154d111f4653637e5ee7685c
212ca56d562d
P1 binding_nonce: 39898a6544b2a1b5a7d96e9787620717a92edeffbfadf309b8f
c6d11b1c17e66
P1 hiding_nonce_commitment: 0399f585b393389ba78d6ad677e05931def39cbd8
3de0f2c88a20370b87091bd7a
P1 binding_nonce_commitment: 038357840c574ad6b5352e1c856ddd030a542def
449120e07e23e6cfe01f33c31c
P1 binding_factor_input: 3617acb73b44df565fbcbbbd1824142c473ad1d6c800
7c4b72a298d1eaae576687e1e5c12e46666581ff374d499486fd822651c592fae9274
62d33b6806921a8000000000000000000000000000000000000000000000000000000
0000000001
P1 binding_factor: 04138c55dffb136efef40879635a87c265523a462627c8633c
42aabcc13152cb
P3 hiding_nonce_randomness: e5734b9568778924dd0f2730235252fb58e8b07c3
2d5901408085f272be744ea
P3 binding_nonce_randomness: e64868cdf6c1e4978d24b77efdbf3fd2b63a649e
f254e48f0200f8bef192e5ac
P3 hiding_nonce: cea438e715a07c875502b042abda3958978eace1627d13074f9d
391156b31cca
P3 binding_nonce: af3e1a1ff865b9d087af44169090b804608903514e4308a5b13
467a9fffbfecc
P3 hiding_nonce_commitment: 036468bc9835aadbbe0d1f7f7a86a5d584d8038c9
6edf3092424f3adb43f947b20
P3 binding_nonce_commitment: 03ba4047847e7f1981c8a42999b2e06d3d2a6f2d
b5895f29808a2c1db1867db3b8
P3 binding_factor_input: 3617acb73b44df565fbcbbbd1824142c473ad1d6c800
7c4b72a298d1eaae576687e1e5c12e46666581ff374d499486fd822651c592fae9274
62d33b6806921a8000000000000000000000000000000000000000000000000000000
0000000003
P3 binding_factor: d3718e28baf409704b85dc1a7739c91f33ff776436aeb8974f
6f163d6272edc3

// Round two parameters
participant_list: 1,3

// Signer round two outputs
P1 sig_share: 7d80f1d6761042eea9be3e7144fd5cbac11ff58d759411a26a7eb32
3fdf6a236
P3 sig_share: 146aeea91a483aed8f086336b7f8096dcfed423f7d463b84a447946
58a62c289

sig: 03369bac94d99919184eed76e7ba2b2190c77fae214fb68d897fece8b0705c45
9291ebe07f90587ddc38c6a1a7fcf56628910d37ccf2da4d270ec64789885964bf
~~~

## FROST(secp256k1, SHA-256)

~~~
// Configuration information
MAX_PARTICIPANTS: 3
MIN_PARTICIPANTS: 2
NUM_PARTICIPANTS: 2

// Group input parameters
group_secret_key: 0d004150d27c3bf2a42f312683d35fac7394b1e9e318249c1bf
e7f0795a83114
group_public_key: 02f37c34b66ced1fb51c34a90bdae006901f10625cc06c4f646
63b0eae87d87b4f
message: 74657374

// Signer input parameters
P1 participant_share: 08f89ffe80ac94dcb920c26f3f46140bfc7f95b493f8310
f5fc1ea2b01f4254c
P2 participant_share: 04f0feac2edcedc6ce1253b7fab8c86b856a797f44d83d8
2a385554e6e401984
P3 participant_share: 00e95d59dd0d46b0e303e500b62b7ccb0e555d49f5b849f
5e748c071da8c0dbc

// Round one parameters
participant_list: 1,3

// Signer round one outputs
P1 hiding_nonce_randomness: 73ada6d5ddfdcc4e1615f6605aa2a4caf45915411
a1df30f6d251ac0e851cf2b
P1 binding_nonce_randomness: 0b97c5ca9ab4de67b7c4f9ab3d10fef9aa4bf51b
3218e435e923a630beba61d9
P1 hiding_nonce: 7a821c822e1fb86a405556036f45d1baeb7634fd5b41f05ade35
008fa1c4a6a2
P1 binding_nonce: 353d8bdd999b9d38f933c1bab445f21a94ee4130651fbf6257e
6f5c1a50bbc9d
P1 hiding_nonce_commitment: 02b1461dc843f5ebcc159ac0f5d6b2d2f17335fb3
19878834c64beb4c0470a22cc
P1 binding_nonce_commitment: 031dd6d530e3bdee615604d4a24da8f5242980cb
2269c7295fb34c8b697d865100
P1 binding_factor_input: d759fa818c284537bbb2efa2d7247eac9232b7b992cd
49237106acab251dd9543756d46661d42094810f9553abbf96602fc358eb7a075d38d
3b00307afc97ec9000000000000000000000000000000000000000000000000000000
0000000001
P1 binding_factor: 6daaacedbaa7e7f5133e0926104494029773458add9e8f420f
211a7c16b1983f
P3 hiding_nonce_randomness: d5015c1466231a824b15fe0db4ef46b86aa0cba23
07f3b79cb7cb6bd59d73454
P3 binding_nonce_randomness: 79cf079f3aba061eb98735297d9837b9a0fcdc05
317f40e4795bfc3dd0fa11d7
P3 hiding_nonce: fa81f7f4093b0ec8e9208d4e409034fbf88a1439520b9b4fdb08
7fcd634a9993
P3 binding_nonce: 83634d9f9af6d94ffa211023f1f5f8bff062ec7fe0a62b2a8e1
6bf7765bf2602
P3 hiding_nonce_commitment: 03aa2d3aefdb4c65dfd78afed2fbab04882eb48f8
9dcb335651916e06e7839618e
P3 binding_nonce_commitment: 036b9ea395a2b4ff4c21e316fe46415e5ccfbcec
25862f9bb02b4b0892e32adc10
P3 binding_factor_input: d759fa818c284537bbb2efa2d7247eac9232b7b992cd
49237106acab251dd9543756d46661d42094810f9553abbf96602fc358eb7a075d38d
3b00307afc97ec9000000000000000000000000000000000000000000000000000000
0000000003
P3 binding_factor: 0542e6125a4bc35419ab34df73849e9790968b9d3ba30b283b
b0c359fb54b6ab

// Round two parameters
participant_list: 1,3

// Signer round two outputs
P1 sig_share: c53df0159d4584bb6a4c471ce50ec5e52e2df0c8a3ade5785749c25
e11897381
P3 sig_share: 861a2db5fb7f9135753060d8bdfaa961d202aa58ea363956c304e3f
e0fa8dcbb

sig: 0399e4d7aa38a0a9b83560d4b8e53d8b2d846d826273e968f88f0c702ef765aa
ad4b581dcb98c515f0df7ca7f5a3096f484581be3ade9b7e935a7c47cf50fc0efb
~~~<|MERGE_RESOLUTION|>--- conflicted
+++ resolved
@@ -1027,13 +1027,8 @@
     string using Octet-String-to-Field-Element from {{SEC1}}. This function can fail if the
     input does not represent a Scalar in the range \[0, `G.Order()` - 1\].
 
-<<<<<<< HEAD
-- Hash (`H`): SHA-256, and Nh = 32.
-  - H1(m): Implemented using hash_to_field from {{!HASH-TO-CURVE=I-D.irtf-cfrg-hash-to-curve, Section 5.2}}
-=======
 - Hash (`H`): SHA-256
   - H1(m): Implemented using hash_to_field from {{!HASH-TO-CURVE=I-D.irtf-cfrg-hash-to-curve, Section 5.3}}
->>>>>>> b1ab4392
     using L = 48, `expand_message_xmd` with SHA-256, DST = contextString || "rho", and
     prime modulus equal to `Order()`.
   - H2(m): Implemented using hash_to_field from {{!HASH-TO-CURVE, Section 5.2}}
@@ -1073,13 +1068,8 @@
     string using Octet-String-to-Field-Element from {{SEC1}}. This function can fail if the
     input does not represent a Scalar in the range \[0, `G.Order()` - 1\].
 
-<<<<<<< HEAD
-- Hash (`H`): SHA-256, and Nh = 32.
-  - H1(m): Implemented using hash_to_field from {{!HASH-TO-CURVE=I-D.irtf-cfrg-hash-to-curve, Section 5.2}}
-=======
 - Hash (`H`): SHA-256
   - H1(m): Implemented using hash_to_field from {{!HASH-TO-CURVE=I-D.irtf-cfrg-hash-to-curve, Section 5.3}}
->>>>>>> b1ab4392
     using L = 48, `expand_message_xmd` with SHA-256, DST = contextString || "rho", and
     prime modulus equal to `Order()`.
   - H2(m): Implemented using hash_to_field from {{!HASH-TO-CURVE, Section 5.2}}
