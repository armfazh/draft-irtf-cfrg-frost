--- conflicted
+++ resolved
@@ -66,18 +66,10 @@
 In this draft, we present a two-round signing variant of FROST, a Flexible Round-Optimized
 Schnorr Threshold signature scheme. FROST signatures can be issued after a threshold number
 of entities cooperate to issue a signature, allowing for improved distribution of trust and
-<<<<<<< HEAD
 redundancy with respect to a secret key. Further, this draft specifies signatures that are
 compatible with {{!RFC8032}}. However, unlike {{!RFC8032}}, the protocol for producing
 signatures in this draft is not deterministic, so as to ensure protection against a
 key-recovery attack that is possible when even only one participant is malicious.
-=======
-redundancy with respect to a secret key.
-Further, this draft specifies signatures that are compatible with EdDSA verification of
-signatures. However, this draft does not generate deterministic nonces as defined by EdDSA,
-to ensure protection against a key-recovery attack that is possible when even only one
-participant is malicious.
->>>>>>> 62333379
 
 --- middle
 
@@ -596,11 +588,7 @@
     return l == r
 ~~~
 
-<<<<<<< HEAD
 ## Signature Share Aggregation {#aggregation}
-=======
-## Signature Share Aggregation {#frost-aggregation}
->>>>>>> 62333379
 
 After signers perform round two and send their signature shares to the Coordinator,
 the Coordinator performs the `aggregate` operation and publishes the resulting
