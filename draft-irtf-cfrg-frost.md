---
title: "Two-Round Threshold Schnorr Signatures with FROST"
abbrev: "FROST"
docname: draft-irtf-cfrg-frost-latest
category: info

ipr: trust200902
area: General
workgroup: CFRG
keyword: Internet-Draft

stand_alone: yes
smart_quotes: no
pi: [toc, sortrefs, symrefs]

author:
 -  ins: D. Connolly
    name: Deirdre Connolly
    organization: Zcash Foundation
    email: durumcrustulum@gmail.com
 -  ins: C. Komlo
    name: Chelsea Komlo
    organization: University of Waterloo, Zcash Foundation
    email: ckomlo@uwaterloo.ca
 -  ins: I. Goldberg
    name: Ian Goldberg
    organization: University of Waterloo
    email: iang@uwaterloo.ca
 -  ins: C. A. Wood
    name: Christopher A. Wood
    organization: Cloudflare
    email: caw@heapingbits.net

normative:
  x9.62:
    title: "Public Key Cryptography for the Financial Services Industry: the Elliptic Curve Digital Signature Algorithm (ECDSA)"
    date: Sep, 1998
    seriesinfo:
      "ANSI": X9.62-1998
    author:
      -
        org: ANSI
  SECG:
    title: "Elliptic Curve Cryptography, Standards for Efficient Cryptography Group, ver. 2"
    target: https://secg.org/sec1-v2.pdf
    date: 2009
informative:
  FROST20:
    target: https://eprint.iacr.org/2020/852.pdf
    title: "Two-Round Threshold Signatures with FROST"
    author:
      - name: Chelsea Komlo
      - name: Ian Goldberg
    date: 2020-12-22
  Schnorr21:
    target: https://eprint.iacr.org/2021/1375
    title: "How to Prove Schnorr Assuming Schnorr"
    author:
      - name: Elizabeth Crites
      - name: Chelsea Komlo
      - name: Mary Maller
    date: 2021-10-11
  BonehShoup:
    target: http://toc.cryptobook.us/book.pdf
    title: "A Graduate Course in Applied Cryptography"
    author:
      - name: Dan Boneh
      - name: Victor Shoup
    date: 2020-01

--- abstract

In this draft, we present the two-round signing variant of FROST, a Flexible Round-Optimized
Schnorr Threshold signature scheme. FROST signatures can be issued after a threshold number
of entities cooperate to issue a signature, allowing for improved distribution of trust and
redundancy with respect to a secret key. Further, this draft specifies signatures that are
compatible with {{!RFC8032}}. However, unlike {{!RFC8032}}, the protocol for producing
signatures in this draft is not deterministic, so as to ensure protection against a
key-recovery attack that is possible when even only one participant is malicious.

--- middle

# Introduction

DISCLAIMER: This is a work-in-progress draft of FROST.

RFC EDITOR: PLEASE REMOVE THE FOLLOWING PARAGRAPH The source for this draft is
maintained in GitHub. Suggested changes should be submitted as pull requests
at https://github.com/cfrg/draft-irtf-cfrg-frost. Instructions are on that page as
well.

Unlike signatures in a single-party setting, threshold signatures
require cooperation among a threshold number of signers each holding a share
of a common private key. The security of threshold schemes in general assume
that an adversary can corrupt strictly fewer than a threshold number of participants.

This document presents a variant of a Flexible Round-Optimized Schnorr Threshold (FROST)
signature scheme originally defined in {{FROST20}}. FROST reduces network overhead during
threshold signing operations while employing a novel technique to protect against forgery
attacks applicable to prior Schnorr-based threshold signature constructions. The variant of
FROST presented in this document requires two rounds to compute a signature, and implements
signing efficiency improvements described by {{Schnorr21}}. Single-round signing with FROST
is out of scope.

For select ciphersuites, the signatures produced by this draft are compatible with
{{!RFC8032}}. However, unlike {{!RFC8032}}, signatures produced by FROST are not
deterministic, since deriving nonces deterministically allows for a complete key-recovery
attack in multi-party discrete logarithm-based signatures, such as FROST.

Key generation for FROST signing is out of scope for this document. However, for completeness,
key generation with a trusted dealer is specified in {{dep-dealer}}.

## Change Log

draft-04

- Added methods to verify VSS commitments and derive group info (#126, #132).
- Changed check for participants to consider only nonnegative numbers (#133).
- Changed sampling for secrets and coefficients to allow the zero element (#130).
- Split test vectors into separate files (#129)
- Update wire structs to remove commitment shares where not necessary (#128)
- Add failure checks (#127)
- Update group info to include each participant's key and clarify how public key material is obtained (#120, #121).
- Define cofactor checks for verification (#118)
- Various editorial improvements and add contributors (#124, #123, #119, #116, #113, #109)

draft-03

- Refactor the second round to use state from the first round (#94).
- Ensure that verification of signature shares from the second round uses commitments from the first round (#94).
- Clarify RFC8032 interoperability based on PureEdDSA (#86).
- Specify signature serialization based on element and scalar serialization (#85).
- Fix hash function domain separation formatting (#83).
- Make trusted dealer key generation deterministic (#104).
- Add additional constraints on participant indexes and nonce usage (#105, #103, #98, #97).
- Apply various editorial improvements.

draft-02

- Fully specify both rounds of FROST, as well as trusted dealer key generation.
- Add ciphersuites and corresponding test vectors, including suites for RFC8032 compatibility.
- Refactor document for editorial clarity.

draft-01

- Specify operations, notation and cryptographic dependencies.

draft-00

- Outline CFRG draft based on draft-komlo-frost.

# Conventions and Definitions

{::boilerplate bcp14}

The following notation and terminology are used throughout this document.

* A participant is an entity that is trusted to hold a secret share.
* `MAX_SIGNERS` denotes the number of participants, and the number of shares that `s` is split into.
  This value MUST NOT exceed 2^16-1.
* `THRESHOLD_LIMIT` denotes the threshold number of participants required to issue a signature. More specifically,
  at least THRESHOLD_LIMIT shares must be combined to issue a valid signature.
  This value MUST NOT exceed p.
* `NUM_SIGNERS` denotes the number of signers that participate in an invocation of FROST signing, where
  THRESHOLD_LIMIT <= NUM_SIGNERS <= MAX_SIGNERS.
  This value MUST NOT exceed p.
* `len(x)` is the length of integer input `x` as an 8-byte, big-endian integer.
* `encode_uint16(x)`: Convert two byte unsigned integer (uint16) `x` to a 2-byte,
  big-endian byte string. For example, `encode_uint16(310) = [0x01, 0x36]`.
* `random_bytes(n)`: Outputs `n` bytes, sampled uniformly at random
using a cryptographically secure pseudorandom number generator (CSPRNG).
* \|\| denotes concatenation, i.e., x \|\| y = xy.
* nil denotes an empty byte string.

Unless otherwise stated, we assume that secrets are sampled uniformly at random
using a cryptographically secure pseudorandom number generator (CSPRNG); see
{{?RFC4086}} for additional guidance on the generation of random numbers.

# Cryptographic Dependencies

FROST signing depends on the following cryptographic constructs:

- Prime-order Group, {{dep-pog}};
- Cryptographic hash function, {{dep-hash}};

These are described in the following sections.

## Prime-Order Group {#dep-pog}

FROST depends on an abelian group of prime order `p`. We represent this
group as the object `G` that additionally defines helper functions described below. The group operation
for `G` is addition `+` with identity element `I`. For any elements `A` and `B` of the group `G`,
`A + B = B + A` is also a member of `G`. Also, for any `A` in `G`, there exists an element
`-A` such that `A + (-A) = (-A) + A = I`. Scalar multiplication is equivalent to the repeated
application of the group operation on an element A with itself `r-1` times, this is denoted
as `r*A = A + ... + A`. For any element `A`, `p * A = I`. We denote `B` as a fixed generator
of the group. Scalar base multiplication is equivalent to the repeated application of the group
operation `B` with itself `r-1` times, this is denoted as `ScalarBaseMult(r)`. The set of
scalars corresponds to `GF(p)`, which refer to as the scalar field. This document uses types
`Element` and `Scalar` to denote elements of the group `G` and its set of scalars, respectively.
We denote equality comparison as `==` and assignment of values by `=`.

We now detail a number of member functions that can be invoked on `G`.

- Order(): Outputs the order of `G` (i.e. `p`).
- Identity(): Outputs the identity `Element` of the group (i.e. `I`).
- RandomScalar(): Outputs a random `Scalar` element in GF(p).
- RandomNonzeroScalar(): Outputs a random non-zero `Scalar` element in GF(p).
- SerializeElement(A): Maps an `Element` `A` to a unique byte array `buf` of fixed length `Ne`.
- DeserializeElement(buf): Attempts to map a byte array `buf` to an `Element` `A`,
  and fails if the input is not a valid byte representation of an element of
  the group. This function can raise a DeserializeError if deserialization fails
  or `A` is the identity element of the group; see {{ciphersuites}} for group-specific
  input validation steps.
- SerializeScalar(s): Maps a Scalar `s` to a unique byte array `buf` of fixed length `Ns`.
- DeserializeScalar(buf): Attempts to map a byte array `buf` to a `Scalar` `s`.
  This function can raise a DeserializeError if deserialization fails; see
  {{ciphersuites}} for group-specific input validation steps.

## Cryptographic Hash Function {#dep-hash}

FROST requires the use of a cryptographically secure hash function, generically
written as H, which functions effectively as a random oracle. For concrete
recommendations on hash functions which SHOULD be used in practice, see
{{ciphersuites}}. Using H, we introduce three separate domain-separated hashes,
<<<<<<< HEAD
H1, H2, H3, and H4, where H1, H2, and H4 map arbitrary byte strings to Scalar elements of
the prime-order group scalar field, and H3 is an alias for H with a domain separator. 
The details of H1, H2, H3, and H4 vary based on ciphersuite. See {{ciphersuites}}
=======
H1, H2, and H3, where H1 and H2 map arbitrary byte strings to Scalar elements of
the prime-order group scalar field, and H3 is an alias for H with a domain separator.
The details of H1, H2, and H3 vary based on ciphersuite. See {{ciphersuites}}
>>>>>>> 748f4957
for more details about each.

# Helper functions {#helpers}

Beyond the core dependencies, the protocol in this document depends on the
following helper operations:

- Nonce generation, {{dep-nonces}}
- Schnorr signatures, {{dep-schnorr}};
- Polynomial operations, {{dep-polynomial}};
- Encoding operations, {{dep-encoding}};
- Signature binding {{dep-binding-factor}}, group commitment {{dep-group-commit}}, and challenge computation {{dep-sig-challenge}}

These sections describes these operations in more detail.

## Nonce generation {#dep-nonces}

To hedge against a bad RNG, we generate nonces by sourcing fresh randomness and 
combine with the secret key, to create a domain-separated hash function from 
the ciphersuite hash function `H`, `H4`:

~~~
  nonce_generate(secret):
  
  Inputs:
  - secret, a Scalar

  Outputs: nonce, a Scalar

  def nonce_generate(secret):
    k_enc = random_bytes(32)
    secret_enc = G.SerializeScalar(secret)
    return H4(k_enc || secret_enc) 
~~~


## Schnorr Signature Operations {#dep-schnorr}

In the single-party setting, a Schnorr signature is generated with the
following operation.

~~~
  schnorr_signature_generate(msg, sk):

  Inputs:
  - msg, message to be signed, a byte string
  - sk, private key, a Scalar

  Outputs: signature (R, z), a pair consisting of (Element, Scalar) values

  def schnorr_signature_generate(msg, sk):
    PK = G.ScalarBaseMult(sk)
    k = nonce_generate(sk)
    R = G.ScalarBaseMult(k)

    comm_enc = G.SerializeElement(R)
    pk_enc = G.SerializeElement(PK)
    challenge_input = comm_enc || pk_enc || msg
    c = H2(challenge_input)

    z = k + (c * sk)
    return (R, z)
~~~

The corresponding verification operation is as follows.  Here, `h` is
the cofactor for the group being operated over, e.g. `h=8` for the
case of Curve25519, `h=4` for Ed448, and `h=1` for groups such as
ristretto255 and secp256k1, etc.  This final scalar multiplication
MUST be performed when `h>1`.

~~~
  schnorr_signature_verify(msg, sig, PK):

  Inputs:
  - msg, signed message, a byte string
  - sig, a tuple (R, z) output from schnorr_signature_generate or FROST
  - PK, public key, an Element

  Outputs: 1 if signature is valid, and 0 otherwise

  def schnorr_signature_verify(msg, sig = (R, z), PK):
    comm_enc = G.SerializeElement(R)
    pk_enc = G.SerializeElement(PK)
    challenge_input = comm_enc || pk_enc || msg
    c = H2(challenge_input)

    l = G.ScalarBaseMult(z)
    r = R + (c * PK)
    check = (l - r) * h
    return check == G.Identity()
~~~

## Polynomial Operations {#dep-polynomial}

This section describes operations on and associated with polynomials over Scalars
that are used in the main signing protocol. A polynomial of degree t
is represented as a list of t coefficients, where the constant term of the polynomial
is in the first position and the highest-degree coefficient is in the last position.
A point on the polynomial is a tuple (x, y), where `y = f(x)`. For notational
convenience, we refer to the x-coordinate and y-coordinate of a
point p as `p.x` and `p.y`, respectively.

### Evaluation of a polynomial

This section describes a method for evaluating a polynomial `f` at a
particular input `x`, i.e., `y = f(x)` using Horner's method.

~~~
  polynomial_evaluate(x, coeffs):

  Inputs:
  - x, input at which to evaluate the polynomial, a Scalar
  - coeffs, the polynomial coefficients, a list of Scalars

  Outputs: Scalar result of the polynomial evaluated at input x

  def polynomial_evaluate(x, coeffs):
    value = 0
    for (counter, coeff) in coeffs.reverse():
      if counter == coeffs.len() - 1:
        value += coeff // add the constant term
      else:
        value += coeff
        value *= x
    return value
~~~

### Lagrange coefficients

The function `derive_lagrange_coefficient` derives a Lagrange coefficient
to later perform polynomial interpolation, and is provided a set of x-coordinates as input.
Lagrange coefficients are used in FROST to evaluate a polynomial
`f` at point 0, i.e., `f(0)`, given a set of `t` other points.

~~~
  derive_lagrange_coefficient(x_i, L):

  Inputs:
  - x_i, an x-coordinate contained in L, a Scalar
  - L, the set of x-coordinates, each a Scalar

  Outputs: L_i, the i-th Lagrange coefficient

  Errors:
  - "invalid parameters", if any coordinate is equal to 0

  def derive_lagrange_coefficient(x_i, L):
    if x_i = 0:
      raise "invalid parameters"
    for x_j in L:
      if x_j = 0:
        raise "invalid parameters"

    numerator = 1
    denominator = 1
    for x_j in L:
      if x_j == x_i: continue
      numerator *= x_j
      denominator *= x_j - x_i

    L_i = numerator / denominator
    return L_i
~~~

### Deriving the constant term of a polynomial

Secret sharing requires "splitting" a secret, which is represented as
a constant term of some polynomial `f` of degree `t-1`. Recovering the
constant term occurs with a set of `t` points using polynomial
interpolation, defined as follows.

~~~
  Inputs:
  - points, a set of t points on a polynomial f, each a tuple of two
    Scalar values representing the x and y coordinates

  Outputs: The constant term of f, i.e., f(0)

  def polynomial_interpolation(points):
    L = []
    for point in points:
      L.append(point.x)

    f_zero = 0
    for point in points:
      delta = point.y * derive_lagrange_coefficient(point.x, L)
      f_zero = f_zero + delta

    return f_zero
~~~

Note that these coefficients can be computed once and then stored, as these
values remain constant across FROST signing sessions.

## Commitment List Encoding {#dep-encoding}

This section describes the subroutine used for encoding a list of signer
commitments into a bytestring that is used in the FROST protocol.

~~~
  Inputs:
  - commitment_list = [(i, hiding_nonce_commitment_i, binding_nonce_commitment_i), ...],
    a list of commitments issued by each signer, where each element in the list
    indicates the signer identifier i and their two commitment Element values
    (hiding_nonce_commitment_i, binding_nonce_commitment_i). This list MUST be sorted
    in ascending order by signer identifier.

  Outputs: A byte string containing the serialized representation of commitment_list

  def encode_group_commitment_list(commitment_list):
    encoded_group_commitment = nil
    for (identifier, hiding_nonce_commitment, binding_nonce_commitment) in commitment_list:
      encoded_commitment = encode_uint16(identifier) ||
                           G.SerializeElement(hiding_nonce_commitment) ||
                           G.SerializeElement(binding_nonce_commitment)
      encoded_group_commitment = encoded_group_commitment || encoded_commitment
    return encoded_group_commitment
~~~

## Binding Factor Computation {#dep-binding-factor}

This section describes the subroutine for computing the binding factor based
on the signer commitment list and message to be signed.

~~~
  Inputs:
  - encoded_commitment_list, an encoded commitment list (as computed
    by encode_group_commitment_list)
  - msg, the message to be signed (sent by the Coordinator).

  Outputs: A Scalar representing the binding factor

  def compute_binding_factor(encoded_commitment_list, msg):
    msg_hash = H3(msg)
    rho_input = encoded_commitment_list || msg_hash
    binding_factor = H1(rho_input)
    return binding_factor
~~~

## Group Commitment Computation {#dep-group-commit}

This section describes the subroutine for creating the group commitment
from a commitment list.

~~~
  Inputs:
  - commitment_list =
     [(i, hiding_nonce_commitment_i, binding_nonce_commitment_i), ...], a list
    of commitments issued by each signer, where each element in the list
    indicates the signer identifier i and their two commitment Element values
    (hiding_nonce_commitment_i, binding_nonce_commitment_i). This list MUST be
    sorted in ascending order by signer identifier.
  - binding_factor, a Scalar

  Outputs: An Element in G representing the group commitment

  def compute_group_commitment(commitment_list, binding_factor):
    group_hiding_commitment = G.Identity()
    group_binding_commitment = G.Identity()

    for (_, hiding_nonce_commitment, binding_nonce_commitment) in commitment_list:
      group_hiding_commitment = group_hiding_commitment + hiding_nonce_commitment
      group_binding_commitment = group_binding_commitment + binding_nonce_commitment
    return (group_hiding_commitment + group_binding_commitment * binding_factor)
~~~

## Signature Challenge Computation {#dep-sig-challenge}

This section describes the subroutine for creating the per-message challenge.

~~~
  Inputs:
  - group_commitment, an Element in G representing the group commitment
  - group_public_key, public key corresponding to the group signing key, an
    Element in G.
  - msg, the message to be signed (sent by the Coordinator).

  Outputs: A Scalar representing the challenge

  def compute_challenge(group_commitment, group_public_key, msg):
    group_comm_enc = G.SerializeElement(group_commitment)
    group_public_key_enc = G.SerializeElement(group_public_key)
    challenge_input = group_comm_enc || group_public_key_enc || msg
    challenge = H2(challenge_input)
    return challenge
~~~

# Two-Round FROST Signing Protocol {#frost-spec}

We now present the two-round variant of the FROST threshold signature protocol for producing Schnorr signatures.
It involves signer participants and a coordinator. Signing participants are
entities with signing key shares that participate in the threshold signing
protocol. The coordinator is a distinguished signer with the following responsibilities:

1. Determining which signers will participate (at least THRESHOLD_LIMIT in number);
2. Coordinating rounds (receiving and forwarding inputs among participants); and
3. Aggregating signature shares output by each participant, and publishing the resulting signature.

FROST assumes the selection of all participants, including Coordinator and set of
signers, are all chosen external to the protocol. Note that it is possible to
deploy the protocol without a distinguished Coordinator; see {{no-coordinator}}
for more information.

Because key generation is not specified, all signers are assumed to have the (public) group state that we refer to as "group info"
below, and their corresponding signing key shares.

In particular, it is assumed that the coordinator and each signing participant `P_i` knows the following
group info:

- Group public key, an `Element` in `G`, denoted `PK = G.ScalarMultBase(s)`, corresponding
  to the group secret key `s`, which is a `Scalar` in `GF(p)`. `PK` is an output from the group's
  key generation protocol, such as `trusted_dealer_keygen`or a DKG.
- Public keys for each signer, denoted `PK_i = G.ScalarMultBase()`, which are similarly
  outputs from the group's key generation protocol, `Element`s in `G`.

And that each participant with identifier `i`  where `i` is an integer in the range between 1
and MAX_SIGNERS additionally knows the following:

- Participant `i`s signing key share `sk_i`, which is the i-th secret share of `s`, a `Scalar` in `GF(p)`.

The exact key generation mechanism is out of scope for this specification. In general,
key generation is a protocol that outputs (1) a shared, group public key PK owned
by each Signer, and (2) individual shares of the signing key owned by each Signer.
In general, two possible key generation mechanisms are possible, one that requires
a single, trusted dealer, and the other which requires performing a distributed
key generation protocol. We highlight key generation mechanism by a trusted dealer
in {{dep-dealer}}, for reference.

This signing variant of FROST requires signers to perform two network rounds: 1) generating and publishing commitments,
and 2) signature share generation and publication. The first round serves
for each participant to issue a commitment to a nonce. The second round receives commitments for all signers as well
as the message, and issues a signature share with respect to that message. The Coordinator performs the coordination of each
of these rounds. At the end of the second round, the Coordinator then performs an aggregation
step and outputs the final signature. This complete interaction is shown in {{fig-frost}}.

~~~
        (group info)            (group info,     (group info,
            |               signing key share)   signing key share)
            |                         |                |
            v                         v                v
        Coordinator               Signer-1   ...   Signer-n
    ------------------------------------------------------------
   message
------------>
            |
      == Round 1 (Commitment) ==
            |    signer commitment   |                 |
            |<-----------------------+                 |
            |          ...                             |
            |    signer commitment                     |
            |<-----------------------------------------+

      == Round 2 (Signature Share Generation) ==
            |
            |     signer input       |                 |
            +------------------------>                 |
            |     signature share    |                 |
            |<-----------------------+                 |
            |          ...                             |
            |     signer input                         |
            +------------------------------------------>
            |     signature share                      |
            <------------------------------------------+
            |
      == Aggregation ==
            |
  signature |
<-----------+
~~~
{: #fig-frost title="FROST signature overview" }

Details for round one are described in {{frost-round-one}}, and details for round two
are described in {{frost-round-two}}. The final Aggregation step is described in
{{frost-aggregation}}.

FROST assumes reliable message delivery between the Coordinator and signing participants in
order for the protocol to complete. An attacker masquerading as another participant
will result only in an invalid signature; see {{sec-considerations}}. However, in order
to identify any participant which has misbehaved (resulting in the protocol aborting)
to take actions such as excluding them from future signing operations, we assume that
the network channel is additionally authenticated; confidentiality is not required.

## Round One - Commitment {#frost-round-one}

Round one involves each signer generating nonces and their corresponding public commitments.
A nonce is a pair of Scalar values, and a commitment is a pair of Element values.

Each signer in round one generates a nonce `nonce = (hiding_nonce, binding_nonce)` and commitment
`comm = (hiding_nonce_commitment, binding_nonce_commitment)`.

~~~
  Inputs: sk_i, the secret key share, a Scalar

  Outputs: (nonce, comm), a tuple of nonce and nonce commitment pairs,
    where each value in the nonce pair is a Scalar and each value in
    the nonce commitment pair is an Element

  def commit(sk_i):
    hiding_nonce = nonce_generate(sk_i)
    binding_nonce = nonce_generate(sk_i)
    hiding_nonce_commitment = G.ScalarBaseMult(hiding_nonce)
    binding_nonce_commitment = G.ScalarBaseMult(binding_nonce)
    nonce = (hiding_nonce, binding_nonce)
    comm = (hiding_nonce_commitment, binding_nonce_commitment)
    return (nonce, comm)
~~~

The private output `nonce` from Participant `P_i` is stored locally and kept private
for use in the second round. This nonce MUST NOT be reused in more than one invocation
of FROST, and it MUST be generated from a source of secure randomness. The public output
`comm` from Participant `P_i` is sent to the Coordinator.

<!-- The Coordinator must not get confused about which commitments come from which signers, do we need to say more about how this is done? -->

## Round Two - Signature Share Generation {#frost-round-two}

In round two, the Coordinator is responsible for sending the message to be signed, and
for choosing which signers will participate (of number at least THRESHOLD_LIMIT). Signers
additionally require locally held data; specifically, their private key and the
nonces corresponding to their commitment issued in round one.

The Coordinator begins by sending each signer the message to be signed along with the
set of signing commitments for other signers in the participant list. Each signer
MUST validate the inputs before processing the Coordinator's request. In particular,
the Signer MUST validate commitment_list, deserializing each group Element in the
list using DeserializeElement from {{dep-pog}}. If deserialization fails, the Signer
MUST abort the protocol. Applications which require that signers not process arbitrary
input messages are also required to also perform relevant application-layer input
validation checks; see {{message-validation}} for more details.

Upon receipt and successful input validation, each Signer then runs the following
procedure to produce its own signature share.

~~~
  Inputs:
  - identifier, Identifier i of the signer. Note identifier will never equal 0.
  - sk_i, Signer secret key share, a Scalar in GF(p).
  - group_public_key, public key corresponding to the group signing key,
    an Element in G.
  - nonce_i, pair of Scalar values (hiding_nonce, binding_nonce) generated in
    round one.
  - msg, the message to be signed (sent by the Coordinator).
  - commitment_list =
      [(j, hiding_nonce_commitment_j, binding_nonce_commitment_j), ...], a
    list of commitments issued in Round 1 by each signer, where each element
    in the list indicates the signer identifier j and their two commitment
    Element values (hiding_nonce_commitment_j, binding_nonce_commitment_j).s
    This list MUST be sorted in ascending order by signer identifier.

  Outputs: a Scalar value representing the signature share

  def sign(identifier, sk_i, group_public_key, nonce_i, msg, commitment_list):
    # Encode the commitment list
    encoded_commitments = encode_group_commitment_list(commitment_list)

    # Compute the binding factor
    binding_factor = compute_binding_factor(encoded_commitments, msg)

    # Compute the group commitment
    group_commitment = compute_group_commitment(commitment_list, binding_factor)

    # Compute Lagrange coefficient
    participant_list = participants_from_commitment_list(commitment_list)
    lambda_i = derive_lagrange_coefficient(identifier, participant_list)

    # Compute the per-message challenge
    challenge = compute_challenge(group_commitment, group_public_key, msg)

    # Compute the signature share
    (hiding_nonce, binding_nonce) = nonce_i
    sig_share = hiding_nonce + (binding_nonce * binding_factor) + (lambda_i * sk_i * challenge)

    return sig_share
~~~

The output of this procedure is a signature share. Each signer then sends
these shares back to the Coordinator. Each signer MUST delete the nonce and
corresponding commitment after this round completes.

Upon receipt from each Signer, the Coordinator MUST validate the input
signature share using DeserializeElement. If validation fails, the Coordinator MUST abort
the protocol. If validation succeeds, the Coordinator then verifies the set of
signature shares using the following procedure.

## Signature Share Verification and Aggregation {#frost-aggregation}

After signers perform round two and send their signature shares to the Coordinator,
the Coordinator verifies each signature share for correctness. In particular,
for each signer, the Coordinator uses commitment pairs generated during round
one and the signature share generated during round two, along with other group
parameters, to check that the signature share is valid using the following procedure.

~~~
  Inputs:
  - identifier, Identifier i of the signer. Note identifier will never equal 0.
  - PK_i, the public key for the ith signer, where PK_i = G.ScalarBaseMult(sk_i),
    an Element in G
  - comm_i, pair of Element values in G (hiding_nonce_commitment, binding_nonce_commitment)
    generated in round one from the ith signer.
  - sig_share_i, a Scalar value indicating the signature share as produced in
    round two from the ith signer.
  - commitment_list =
      [(j, hiding_nonce_commitment_j, binding_nonce_commitment_j), ...], a
    list of commitments issued in Round 1 by each signer, where each element
    in the list indicates the signer identifier j and their two commitment
    Element values (hiding_nonce_commitment_j, binding_nonce_commitment_j).s
    This list MUST be sorted in ascending order by signer identifier.
  - group_public_key, public key corresponding to the group signing key,
    an Element in G.
  - msg, the message to be signed.

  Outputs: True if the signature share is valid, and False otherwise.

  def verify_signature_share(identifier, PK_i, comm_i, sig_share_i, commitment_list,
                             group_public_key, msg):
    # Encode the commitment list
    encoded_commitments = encode_group_commitment_list(commitment_list)

    # Compute the binding factor
    binding_factor = compute_binding_factor(encoded_commitments, msg)

    # Compute the group commitment
    group_commitment = compute_group_commitment(commitment_list, binding_factor)

    # Compute the commitment share
    (hiding_nonce_commitment, binding_nonce_commitment) = comm_i
    comm_share = hiding_nonce_commitment + (binding_nonce_commitment * binding_factor)

    # Compute the challenge
    challenge = compute_challenge(group_commitment, group_public_key, msg)

    # Compute Lagrange coefficient
    participant_list = participants_from_commitment_list(commitment_list)
    lambda_i = derive_lagrange_coefficient(identifier, participant_list)

    # Compute relation values
    l = G.ScalarBaseMult(sig_share_i)
    r = comm_share + (PK_i * challenge * lambda_i)

    return l == r
~~~

If any signature share fails to verify, i.e., if verify_signature_share returns False for
any signer share, the Coordinator MUST abort the protocol for correctness reasons.
Excluding one signer means that their nonce will not be included in the joint response `z`
and consequently the output signature will not verify.

Otherwise, if all signer shares are valid, the Coordinator performs the `aggregate` operation
and publishes the resulting signature.

~~~
  Inputs:
  - group_commitment, the group commitment returned by compute_group_commitment,
    an Element in G.
  - sig_shares, a set of signature shares z_i, Scalar values, for each signer,
    of length NUM_SIGNERS, where THRESHOLD_LIMIT <= NUM_SIGNERS <= MAX_SIGNERS.

  Outputs: (R, z), a Schnorr signature consisting of an Element R and Scalar z.

  def aggregate(group_commitment, sig_shares):
    z = 0
    for z_i in sig_shares:
      z = z + z_i
    return (group_commitment, z)
~~~

The output signature (R, z) from the aggregation step MUST be encoded as follows
(using notation from {{Section 3 of TLS}}):

~~~
  struct {
    opaque R_encoded[Ne];
    opaque z_encoded[Ns];
  } Signature;
~~~

Where Signature.R_encoded is `G.SerializeElement(R)` and Signature.z_encoded is
`G.SerializeScalar(z)`.

# Ciphersuites {#ciphersuites}

A FROST ciphersuite must specify the underlying prime-order group details
and cryptographic hash function. Each ciphersuite is denoted as (Group, Hash),
e.g., (ristretto255, SHA-512). This section contains some ciphersuites.

The RECOMMENDED ciphersuite is (ristretto255, SHA-512) {{recommended-suite}}.
The (Ed25519, SHA-512) ciphersuite is included for backwards compatibility
with {{!RFC8032}}.

The DeserializeElement and DeserializeScalar functions instantiated for a
particular prime-order group corresponding to a ciphersuite MUST adhere
to the description in {{dep-pog}}. Validation steps for these functions
are described for each the ciphersuites below. Future ciphersuites MUST
describe how input validation is done for DeserializeElement and DeserializeScalar.

## FROST(Ed25519, SHA-512)

This ciphersuite uses edwards25519 for the Group and SHA-512 for the Hash function `H`
meant to produce signatures indistinguishable from Ed25519 as specified in {{!RFC8032}}.
The value of the contextString parameter is empty.

- Group: edwards25519 {{!RFC8032}}
  - Cofactor (`h`): 8
  - Order: 2^252 + 27742317777372353535851937790883648493 (see {{?RFC7748}})
  - Identity: As defined in {{RFC7748}}.
  - RandomScalar: Implemented by generating a random 32-byte string and invoking
    DeserializeScalar on the result.
  - RandomNonZeroScalar: Implemented by generating a random 32-byte string that
    is not equal to the all-zero string and invoking DeserializeScalar on the result.
  - SerializeElement: Implemented as specified in {{!RFC8032, Section 5.1.2}}.
  - DeserializeElement: Implemented as specified in {{!RFC8032, Section 5.1.3}}.
    Additionally, this function validates that the resulting element is not the group
    identity element.
  - SerializeScalar: Implemented by outputting the little-endian 32-byte encoding of
    the Scalar value.
  - DeserializeScalar: Implemented by attempting to deserialize a Scalar from a 32-byte
    string. This function can fail if the input does not represent a Scalar between
    the value 0 and `G.Order() - 1`.
- Hash (`H`): SHA-512, and Nh = 64.
  - H1(m): Implemented by computing H("rho" || m), interpreting the lower
    32 bytes as a little-endian integer, and reducing the resulting integer modulo
    L = 2^252+27742317777372353535851937790883648493.
  - H2(m): Implemented by computing H(m), interpreting the lower 32 bytes
    as a little-endian integer, and reducing the resulting integer modulo
    L = 2^252+27742317777372353535851937790883648493.
  - H3(m): Implemented as an alias for H, i.e., H(m).
  - H4(m): Implemented by computing H("nonce" || m), interpreting the lower
    32 bytes as a little-endian integer, and reducing the resulting integer modulo
    L = 2^252+27742317777372353535851937790883648493.

Normally H2 would also include a domain separator, but for backwards compatibility
with {{!RFC8032}}, it is omitted.

## FROST(ristretto255, SHA-512) {#recommended-suite}

This ciphersuite uses ristretto255 for the Group and SHA-512 for the Hash function `H`.
The value of the contextString parameter is "FROST-RISTRETTO255-SHA512".

- Group: ristretto255 {{!RISTRETTO=I-D.irtf-cfrg-ristretto255-decaf448}}
  - Cofactor (`h`): 1
  - Order: 2^252 + 27742317777372353535851937790883648493 (see {{RISTRETTO}})
  - Identity: As defined in {{RISTRETTO}}.
  - RandomScalar: Implemented by generating a random 32-byte string and invoking
    DeserializeScalar on the result.
  - RandomNonZeroScalar: Implemented by generating a random 32-byte string that
    is not equal to the all-zero string and invoking DeserializeScalar on the result.
  - SerializeElement: Implemented using the 'Encode' function from {{!RISTRETTO}}.
  - DeserializeElement: Implemented using the 'Decode' function from {{!RISTRETTO}}.
  - SerializeScalar: Implemented by outputting the little-endian 32-byte encoding of
    the Scalar value.
  - DeserializeScalar: Implemented by attempting to deserialize a Scalar from a 32-byte
    string. This function can fail if the input does not represent a Scalar between
    the value 0 and `G.Order() - 1`.
- Hash (`H`): SHA-512, and Nh = 64.
  - H1(m): Implemented by computing H(contextString || "rho" || m) and mapping the
    output to a Scalar as described in {{!RISTRETTO, Section 4.4}}.
  - H2(m): Implemented by computing H(contextString || "chal" || m) and mapping the
    output to a Scalar as described in {{!RISTRETTO, Section 4.4}}.
  - H3(m): Implemented by computing H(contextString \|\| "digest" \|\| m).
  - H4(m): Implemented by computing H(contextString || "nonce" || m) and mapping the
    output to a Scalar as described in {{!RISTRETTO, Section 4.4}}.

## FROST(Ed448, SHAKE256)

This ciphersuite uses edwards448 for the Group and SHAKE256 for the Hash function `H`
meant to produce signatures indistinguishable from Ed448 as specified in {{!RFC8032}}.
The value of the contextString parameter is empty.

- Group: edwards448 {{!RFC8032}}
  - Cofactor (`h`): 4
  - Order: 2^446 - 13818066809895115352007386748515426880336692474882178609894547503885
  - Identity: As defined in {{RFC7748}}.
  - RandomScalar: Implemented by generating a random 48-byte string and invoking
    DeserializeScalar on the result.
  - RandomNonZeroScalar: Implemented by generating a random 48-byte string that
    is not equal to the all-zero string and invoking DeserializeScalar on the result.
  - SerializeElement: Implemented as specified in {{!RFC8032, Section 5.2.2}}.
  - DeserializeElement: Implemented as specified in {{!RFC8032, Section 5.2.3}}.
    Additionally, this function validates that the resulting element is not the group
    identity element.
  - SerializeScalar: Implemented by outputting the little-endian 48-byte encoding of
    the Scalar value.
  - DeserializeScalar: Implemented by attempting to deserialize a Scalar from a 48-byte
    string. This function can fail if the input does not represent a Scalar between
    the value 0 and `G.Order() - 1`.
- Hash (`H`): SHAKE256, and Nh = 117.
  - H1(m): Implemented by computing H("rho" || m), interpreting the lower
    57 bytes as a little-endian integer, and reducing the resulting integer modulo
    L = 2^446 - 13818066809895115352007386748515426880336692474882178609894547503885.
  - H2(m): Implemented by computing H(m), interpreting the lower 57 bytes
    as a little-endian integer, and reducing the resulting integer modulo
    L = 2^446 - 13818066809895115352007386748515426880336692474882178609894547503885.
  - H3(m): Implemented as an alias for H, i.e., H(m).
  - H4(m): Implemented by computing H("nonce" || m), interpreting the lower
    57 bytes as a little-endian integer, and reducing the resulting integer modulo
    L = 2^446 - 13818066809895115352007386748515426880336692474882178609894547503885.

Normally H2 would also include a domain separator, but for backwards compatibility
with {{!RFC8032}}, it is omitted.

## FROST(P-256, SHA-256)

This ciphersuite uses P-256 for the Group and SHA-256 for the Hash function `H`.
The value of the contextString parameter is "FROST-P256-SHA256".

- Group: P-256 (secp256r1) {{x9.62}}
  - Cofactor (`h`): 1
  - Order: 0xffffffff00000000ffffffffffffffffbce6faada7179e84f3b9cac2fc632551
  - Identity: As defined in {{x9.62}}.
  - RandomScalar: Implemented by generating a random 32-byte string and invoking
    DeserializeScalar on the result.
  - RandomNonZeroScalar: Implemented by generating a random 32-byte string that
    is not equal to the all-zero string and invoking DeserializeScalar on the result.
  - SerializeElement: Implemented using the compressed Elliptic-Curve-Point-to-Octet-String
    method according to {{SECG}}.
  - DeserializeElement: Implemented by attempting to deserialize a public key using
    the compressed Octet-String-to-Elliptic-Curve-Point method according to {{SECG}},
    and then performs partial public-key validation as defined in section 5.6.2.3.4 of
    {{!KEYAGREEMENT=DOI.10.6028/NIST.SP.800-56Ar3}}. This includes checking that the
    coordinates of the resulting point are in the correct range, that the point is on
    the curve, and that the point is not the point at infinity. Additionally, this function
    validates  that the resulting element is not the group identity element.
    If these checks fail, deserialization returns an error.
  - SerializeScalar: Implemented using the Field-Element-to-Octet-String conversion
    according to {{SECG}}.
  - DeserializeScalar: Implemented by attempting to deserialize a Scalar from a 32-byte
    string using Octet-String-to-Field-Element from {{SECG}}. This function can fail if the
    input does not represent a Scalar between the value 0 and `G.Order() - 1`.
- Hash (`H`): SHA-256, and Nh = 32.
  - H1(m): Implemented using hash_to_field from {{!HASH-TO-CURVE=I-D.irtf-cfrg-hash-to-curve, Section 5.3}}
    using L = 48, `expand_message_xmd` with SHA-256, DST = contextString || "rho", and
    prime modulus equal to `Order()`.
  - H2(m): Implemented using hash_to_field from {{!HASH-TO-CURVE, Section 5.3}}
    using L = 48, `expand_message_xmd` with SHA-256, DST = contextString || "chal", and
    prime modulus equal to `Order()`.
  - H3(m): Implemented by computing H(contextString \|\| "digest" \|\| m).
  - H4(m): Implemented using hash_to_field from {{!HASH-TO-CURVE, Section 5.3}}
    using L = 48, `expand_message_xmd` with SHA-256, DST = contextString || "nonce", and
    prime modulus equal to `Order()`.

# Security Considerations {#sec-considerations}

A security analysis of FROST exists in {{FROST20}} and {{Schnorr21}}. The protocol as specified
in this document assumes the following threat model.

* Trusted dealer. The dealer that performs key generation is trusted to follow
the protocol, although participants still are able to verify the consistency of their
shares via a VSS (verifiable secret sharing) step; see {{dep-vss}}.

* Unforgeability assuming at most `(THRESHOLD_LIMIT-1)` corrupted signers. So long as an adversary
corrupts fewer than `THRESHOLD_LIMIT` participants, the scheme remains secure against Existential
Unforgeability Under Chosen Message Attack (EUF-CMA) attacks, as defined in {{BonehShoup}},
Definition 13.2.

* Coordinator. We assume the Coordinator at the time of signing does not perform a
denial of service attack. A denial of service would include any action which either
prevents the protocol from completing or causing the resulting signature to be invalid.
Such actions for the latter include sending inconsistent values to signing participants,
such as messages or the set of individual commitments. Note that the Coordinator
is *not* trusted with any private information and communication at the time of signing
can be performed over a public but reliable channel.

The protocol as specified in this document does not target the following goals:

* Post quantum security. FROST, like plain Schnorr signatures, requires the hardness of the Discrete Logarithm Problem.
* Robustness. In the case of failure, FROST requires aborting the protocol.
* Downgrade prevention. The sender and receiver are assumed to agree on what algorithms to use.
* Metadata protection. If protection for metadata is desired, a higher-level communication
channel can be used to facilitate key generation and signing.

The rest of this section documents issues particular to implementations or deployments.

## Nonce Reuse Attacks

Nonces generated by each participant in the first round of signing must be sampled
uniformly at random and cannot be derived from some deterministic function. This
is to avoid replay attacks initiated by other signers, which allows for a complete
key-recovery attack. Coordinates MAY further hedge against nonce reuse attacks by
tracking signer nonce commitments used for a given group key, at the cost of additional
state.

## Protocol Failures

We do not specify what implementations should do when the protocol fails, other than requiring that
the protocol abort. Examples of viable failure include when a verification check returns invalid or
if the underlying transport failed to deliver the required messages.

## Removing the Coordinator Role {#no-coordinator}

In some settings, it may be desirable to omit the role of the coordinator entirely.
Doing so does not change the security implications of FROST, but instead simply
requires each participant to communicate with all other participants. We loosely
describe how to perform FROST signing among signers without this coordinator role.
We assume that every participant receives as input from an external source the
message to be signed prior to performing the protocol.

Every participant begins by performing `commit()` as is done in the setting
where a coordinator is used. However, instead of sending the commitment
`SigningCommitment` to the coordinator, every participant instead will publish
this commitment to every other participant. Then, in the second round, instead of
receiving a `SigningPackage` from the coordinator, signers will already have
sufficient information to perform signing. They will directly perform `sign`.
All participants will then publish a `SignatureShare` to one another. After having
received all signature shares from all other signers, each signer will then perform
`verify_signature_share` and then `aggregate` directly.

The requirements for the underlying network channel remain the same in the setting
where all participants play the role of the coordinator, in that all messages that
are exchanged are public and so the channel simply must be reliable. However, in
the setting that a player attempts to split the view of all other players by
sending disjoint values to a subset of players, the signing operation will output
an invalid signature. To avoid this denial of service, implementations may wish
to define a mechanism where messages are authenticated, so that cheating players
can be identified and excluded.

## Input Message Validation {#message-validation}

Some applications may require that signers only process messages of a certain
structure. For example, in digital currency applications wherein multiple
signers may collectively sign a transaction, it is reasonable to require that
each signer check the input message to be a syntactically valid transaction.
As another example, use of threshold signatures in TLS {{?TLS=RFC8446}} to produce
signatures of transcript hashes might require that signers check that the input
message is a valid TLS transcript from which the corresponding transcript hash
can be derived.

In general, input message validation is an application-specific consideration
that varies based on the use case and threat model. However, it is RECOMMENDED
that applications take additional precautions and validate inputs so that signers
do not operate as signing oracles for arbitrary messages.

# Contributors

* Isis Lovecruft
* T. Wilson-Brown
* Alden Torres

--- back

# Acknowledgments

This document was improved based on input and contributions by the Zcash Foundation engineering team.

# Trusted Dealer Key Generation {#dep-dealer}

One possible key generation mechanism is to depend on a trusted dealer, wherein the
dealer generates a group secret `s` uniformly at random and uses Shamir and Verifiable
Secret Sharing as described in {{dep-shamir}} and {{dep-vss}} to create secret
shares of `s` to be sent to all other participants. We highlight at a high level how this
operation can be performed.

The dealer is trusted to 1) generate good randomness, and 2) delete secret values after distributing shares to each participant,
and 3) keep secret values confidential.

~~~
  Inputs:
  - s, a group secret, Scalar, that MUST be derived from at least Ns bytes of entropy
  - MAX_SIGNERS, the number of shares to generate, an integer
  - THRESHOLD_LIMIT, the threshold of the secret sharing scheme, an integer

  Outputs:
  - signer_private_keys, MAX_SIGNERS shares of the secret key s, each a Scalar value.
  - vss_commitment, a vector commitment of Elements in G, to each of the coefficients
    in the polynomial defined by secret_key_shares and whose constant term is
    G.ScalarBaseMult(s).

  def trusted_dealer_keygen(s, MAX_SIGNERS, THRESHOLD_LIMIT):
    signer_private_keys, coefficients = secret_share_shard(secret_key, MAX_SIGNERS, THRESHOLD_LIMIT)
    vss_commitment = vss_commit(coefficients):
    PK = G.ScalarBaseMult(secret_key)
    return signer_private_keys, vss_commitment
~~~

It is assumed the dealer then sends one secret key share to each of the NUM_SIGNERS participants, along with `C`.
After receiving their secret key share and `C`, participants MUST abort if they do not have the same view of `C`.
Otheriwise, each participant MUST perform `vss_verify(secret_key_share_i, C)`, and abort if the check fails.
The trusted dealer MUST delete the secret_key and secret_key_shares upon completion.

Use of this method for key generation requires a mutually authenticated secure channel
between the dealer and participants to send secret key shares, wherein the channel provides confidentiality
and integrity. Mutually authenticated TLS is one possible deployment option.

## Shamir Secret Sharing {#dep-shamir}

In Shamir secret sharing, a dealer distributes a secret `Scalar` `s` to `n` participants
in such a way that any cooperating subset of `THRESHOLD_LIMIT` participants can recover the
secret. There are two basic steps in this scheme: (1) splitting a secret into
multiple shares, and (2) combining shares to reveal the resulting secret.

This secret sharing scheme works over any field `F`. In this specification, `F` is
the scalar field of the prime-order group `G`.

The procedure for splitting a secret into shares is as follows.

~~~
  secret_share_shard(s, MAX_SIGNERS, THRESHOLD_LIMIT):

  Inputs:
  - s, secret value to be shared, a Scalar
  - MAX_SIGNERS, the number of shares to generate, an integer
  - THRESHOLD_LIMIT, the threshold of the secret sharing scheme, an integer

  Outputs:
  - secret_key_shares, A list of MAX_SIGNERS number of secret shares, which is a tuple
    consisting of the participant identifier and the key share, each of which is a Scalar
  - coefficients, a vector of the t coefficients which uniquely determine
    a polynomial f.

  Errors:
  - "invalid parameters", if THRESHOLD_LIMIT > MAX_SIGNERS or if THRESHOLD_LIMIT is less than 2

  def secret_share_shard(s, MAX_SIGNERS, THRESHOLD_LIMIT):
    if THRESHOLD_LIMIT > MAX_SIGNERS:
      raise "invalid parameters"
    if THRESHOLD_LIMIT < 2:
      raise "invalid parameters"

    # Generate random coefficients for the polynomial, yielding
    # a polynomial of degree (THRESHOLD_LIMIT - 1)
    coefficients = [s]
    for i in range(1, THRESHOLD_LIMIT):
      coefficients.append(G.RandomScalar())

    # Evaluate the polynomial for each point x=1,...,n
    secret_key_shares = []
    for x_i in range(1, MAX_SIGNERS + 1):
      y_i = polynomial_evaluate(x_i, coefficients)
      secret_key_share_i = (x_i, y_i)
      secret_key_share.append(secret_key_share_i)
    return secret_key_shares, coefficients
~~~

Let `points` be the output of this function. The i-th element in `points` is
the share for the i-th participant, which is the randomly generated polynomial
evaluated at coordinate `i`. We denote a secret share as the tuple `(i, points[i])`,
and the list of these shares as `shares`.
`i` MUST never equal `0`; recall that `f(0) = s`, where `f` is the polynomial defined in a Shamir secret sharing operation.

The procedure for combining a `shares` list of length `THRESHOLD_LIMIT` to recover the
secret `s` is as follows.

~~~
  secret_share_combine(shares):

  Inputs:
  - shares, a list of at minimum THRESHOLD_LIMIT secret shares, each a tuple (i, f(i))

  Outputs: The resulting secret s, a Scalar, that was previously split into shares

  Errors:
  - "invalid parameters", if less than THRESHOLD_LIMIT input shares are provided

  def secret_share_combine(shares):
    if len(shares) < THRESHOLD_LIMIT:
      raise "invalid parameters"
    s = polynomial_interpolation(shares)
    return s
~~~

## Verifiable Secret Sharing {#dep-vss}

Feldman's Verifiable Secret Sharing (VSS) builds upon Shamir secret sharing,
adding a verification step to demonstrate the consistency of a participant's
share with a public commitment to the polynomial `f` for which the secret `s`
is the constant term. This check ensure that all participants have a point
(their share) on the same polynomial, ensuring that they can later reconstruct
the correct secret.

The procedure for committing to a polynomial `f` of degree `THRESHOLD_LIMIT-1` is as follows.

~~~
  vss_commit(coeffs):

  Inputs:
  - coeffs, a vector of the THRESHOLD_LIMIT coefficients which uniquely determine
  a polynomial f.

  Outputs: a commitment vss_commitment, which is a vector commitment to each of the
  coefficients in coeffs, where each element of the vector commitment is an `Element` in `G`.

  def vss_commit(coeffs):
    vss_commitment = []
    for coeff in coeffs:
      A_i = G.ScalarBaseMult(coeff)
      vss_commitment.append(A_i)
    return vss_commitment
~~~

The procedure for verification of a participant's share is as follows.
If `vss_verify` fails, the participant MUST abort the protocol, and failure should be investigated out of band.

~~~
  vss_verify(share_i, vss_commitment):

  Inputs:
  - share_i: A tuple of the form (i, sk_i), where i indicates the participant
    identifier, and sk_i the participant's secret key, a secret share of the
    constant term of f, where sk_i is a Scalar.
  - vss_commitment: A VSS commitment to a secret polynomial f, a vector commitment
    to each of the coefficients in coeffs, where each element of the vector commitment
    is an Element

  Outputs: 1 if sk_i is valid, and 0 otherwise

  vss_verify(share_i, commitment)
    (i, sk_i) = share_i
    S_i = ScalarBaseMult(sk_i)
    S_i' = G.Identity()
    for j in range(0, THRESHOLD_LIMIT-1):
      S_i' += vss_commitment[j] * i^j
    if S_i == S_i':
      return 1
    return 0
~~~

We now define how the coordinator and signing participants can derive group info,
which is an input into the FROST signing protocol.

~~~
    derive_group_info(MAX_SIGNERS, THRESHOLD_LIMIT, vss_commitment):

    Inputs:
    - MAX_SIGNERS, the number of shares to generate, an integer
    - THRESHOLD_LIMIT, the threshold of the secret sharing scheme, an integer
    - vss_commitment: A VSS commitment to a secret polynomial f, a vector commitment to each of the
    coefficients in coeffs, where each element of the vector commitment is an Element in G.

    Outputs:
    - PK, the public key representing the group, an Element.
    - signer_public_keys, a list of MAX_SIGNERS public keys PK_i for i=1,...,MAX_SIGNERS,
      where each PK_i is the public key, an Element, for participant i.

    derive_group_info(MAX_SIGNERS, THRESHOLD_LIMIT, vss_commitment)
      PK = vss_commitment[0]
      signer_public_keys = []
      for i in range(1, MAX_SIGNERS):
        PK_i = G.Identity()
        for j in range(0, THRESHOLD_LIMIT-1):
          PK_i += vss_commitment[j] * i^j
        signer_public_keys.append(PK_i)
      return PK, signer_public_keys
~~~

# Test Vectors

This section contains test vectors for all ciphersuites listed in {{ciphersuites}}.
All `Element` and `Scalar` values are represented in serialized form and encoded in
hexadecimal strings. Signatures are represented as the concatenation of their
constituent parts. The input message to be signed is also encoded as a hexadecimal
string.

Each test vector consists of the following information.

- Configuration: This lists the fixed parameters for the particular instantiation
  of FROST, including MAX_SIGNERS, THRESHOLD_LIMIT, and NUM_SIGNERS.
- Group input parameters: This lists the group secret key and shared public key,
  generated by a trusted dealer as described in {{dep-dealer}}, as well as the
  input message to be signed. All values are encoded as hexadecimal strings.
- Signer input parameters: This lists the signing key share for each of the
  NUM_SIGNERS signers.
- Round one parameters and outputs: This lists the NUM_SIGNERS participants engaged
  in the protocol, identified by their integer identifier, the hiding and binding commitment
  values produced in {{frost-round-one}}, as well as the resulting group binding factor input,
  computed in part from the group commitment list encoded as described in {{dep-encoding}},
  and group binding factor as computed in {{frost-round-two}}).
- Round two parameters and outputs: This lists the NUM_SIGNERS participants engaged
  in the protocol, identified by their integer identifier, along with their corresponding
  output signature share as produced in {{frost-round-two}}.
- Final output: This lists the aggregate signature as produced in {{frost-aggregation}}.

## FROST(Ed25519, SHA-512)

~~~
// Configuration information
MAX_SIGNERS: 3
THRESHOLD_LIMIT: 2
NUM_SIGNERS: 2

// Group input parameters
group_secret_key: 7b1c33d3f5291d85de664833beb1ad469f7fb6025a0ec78b3a7
90c6e13a98304
group_public_key: 15d21ccd7ee42959562fc8aa63224c8851fb3ec85a3faf66040
d380fb9738673
message: 74657374

// Signer input parameters
S1 signer_share: 929dcc590407aae7d388761cddb0c0db6f5627aea8e217f4a033
f2ec83d93509
S2 signer_share: a91e66e012e4364ac9aaa405fcafd370402d9859f7b6685c07ee
d76bf409e80d
S3 signer_share: d3cb090a075eb154e82fdb4b3cb507f110040905468bb9c46da8
bdea643a9a02

// Round one parameters
participants: 1,3
group_binding_factor_input: 000178e175d15cb5cec1257e0d84d797ba8c3dd9b
4c7bc50f3fa527c200bcc6c4a954cdad16ae67ac5919159d655b681bd038574383bab
423614f8967396ee12ca62000388a4e6c3d8353dc3f4aca2e10d10a75fb98d9fbea98
981bfb25375996c5767c932bbf10c41feb17d41cc6433e69f16cceccc42a00aedf72f
eb5f44929fdf2e2fee26b0dd4af7e749aa1a8ee3c10ae9923f618980772e473f8819a
5d4940e0db27ac185f8a0e1d5f84f88bc887fd67b143732c304cc5fa9ad8e6f57f500
28a8ff
group_binding_factor: 73d2f6829ba2c1ff4b22a7bcc83709abf52ec714b121d66
f1658cabd5c10f508

// Signer round one outputs
S1 hiding_nonce: 570f27bfd808ade115a701eeee997a488662bca8c2a073143e66
2318f1ed8308
S1 binding_nonce: 6720f0436bd135fe8dddc3fadd6e0d13dbd58a1981e587d377d
48e0b8f1c3c01
S1 hiding_nonce_commitment: 78e175d15cb5cec1257e0d84d797ba8c3dd9b4c7b
c50f3fa527c200bcc6c4a95
S1 binding_nonce_commitment: 4cdad16ae67ac5919159d655b681bd038574383b
ab423614f8967396ee12ca62
S3 hiding_nonce: 2a67c5e85884d0275a7a740ba8f53617527148418797345071dd
cf1a1bd37206
S3 binding_nonce: a0609158eeb448abe5b0df27f5ece96196df5722c01a999e8a4
5d2d5dfc5620c
S3 hiding_nonce_commitment: 88a4e6c3d8353dc3f4aca2e10d10a75fb98d9fbea
98981bfb25375996c5767c9
S3 binding_nonce_commitment: 32bbf10c41feb17d41cc6433e69f16cceccc42a0
0aedf72feb5f44929fdf2e2f

// Round two parameters
participants: 1,3

// Signer round two outputs
S1 sig_share: 5830fe990a05cd8f8664e836035b0eb2b39df454bd5d4ff2c7205dd
17a3cd103
S3 sig_share: 1e6f5a3fee0eccb2f0dd73f5d9d7d11a3c511e8f89c62e65e49cc81
0ea558c0a

sig: 2bb37af3550e5a17a35df4cfb83f74e5d6343fb95581951766ca734b01f1d769
769f58d9f813994277425c2cdd32e0ccefee12e446247e57acbd25e264925d0e
~~~

## FROST(Ed448, SHAKE256)

~~~
// Configuration information
MAX_SIGNERS: 3
THRESHOLD_LIMIT: 2
NUM_SIGNERS: 2

// Group input parameters
group_secret_key: cdf4a803a21d82fa90692e86541e08d878c9f688e5d71a2bd35
4a9a3af62b8c7c89753055949cab8fd044c17c94211f167672b053659420b00
group_public_key: 800e9b495543b04aaebdba2813de65d1aefe78e8b219d38966b
c0afa1d5d9d685c740c8ab720bff3c84cd9f4a701c1588e40d981f4abb19600
message: 74657374

// Signer input parameters
S1 signer_share: d208a2f1d9ead0cc4b4b9b2e84a22f8e2aa2ab4ee715febe7a08
175d4298dd6bbe2e1c0b29aaa972c78555ea3b3d7308b248994780219e0800
S2 signer_share: d71c9bdf11b81f9f062d08d7b3265744dc7a6014e953e15222bc
8416d5cd0210b4c5e410f90a892c91065fbdae37d51ffc29078acae9f90500
S3 signer_share: dc3094cd49856e71c10e757fe3aa7efa8d5315daea91c4e6c96f
f2cf670328b4a95cad16c96b68e65a87689021323737460b75cc14b2550300

// Round one parameters
participants: 1,3
group_binding_factor_input: 00016d8ef55145bab18c129311f1d07bef2110d0b
6841aae919eb6abf5e523d26f819d3695d78f8aa246c6b6d6fd6c2b8a63dd1cf8e8c8
9a870400a0c29f750605b10c52e347fc538af0d4ebddd23a1e0300482a7d98a39d408
356b9041d5fbaa274c2dc3f248601f21cee912e2f5700c1753a80000342c2fdc11e5f
726d4c897ed118f668a27bfb0d5946b5f513e975638b7c4b0a46cf5184d4a9c1f6310
fd3c10f84d9de704a33aab2af976d60804fa4ecba88458bcf7677a3952f540e20556d
5e90d5aa7e8f226d303ef7b88fb33a63f6cac6a9d638089b1739a5d2564d15fb3e43e
1b0b28a80b54ff7255705a71ee2925e4a3e30e41aed489a579d5595e0df13e32e1e4d
d202a7c7f68b31d6418d9845eb4d757adda6ab189e1bb340db818e5b3bc725d992faf
63e9b0500db10517fe09d3f566fba3a80e46a403e0c7d41548fbf75cf2662b00225b5
02961f98d8c9ff937de0b24c231845
group_binding_factor: 2d171f9181b02a05a87fecac59e158ed3f14c6fa7702dfd
7f044c13b854b75767c9ac90aa2924a023cdec5c2420236e7a7c18fbe81c9650400

// Signer round one outputs
S1 hiding_nonce: 04eccfe12348a5a2e4b30e95efcf4e494ce64b89f6504de46b3d
67a5341baaa931e455c57c6c5c81f4895e333da9d71f7d119fcfbd0d7d2000
S1 binding_nonce: 80bcd1b09e82d7d2ff6dd433b0f81e012cadd4661011c44d929
1269cf24820f5c5086d4363dc67450f24ebe560eb4c2059883545d54aa43a00
S1 hiding_nonce_commitment: 6d8ef55145bab18c129311f1d07bef2110d0b6841
aae919eb6abf5e523d26f819d3695d78f8aa246c6b6d6fd6c2b8a63dd1cf8e8c89a87
0400
S1 binding_nonce_commitment: a0c29f750605b10c52e347fc538af0d4ebddd23a
1e0300482a7d98a39d408356b9041d5fbaa274c2dc3f248601f21cee912e2f5700c17
53a80
S3 hiding_nonce: 3b3bbe82babf2a67ded81b308ba45f73b88f6cf3f6aaa4442256
b7a0354d1567478cfde0a2bba98ba4c3e65645e1b77386eb4063f925e00700
S3 binding_nonce: bcbd112a88bebf463e3509076c5ef280304cb4f1b3a7499cca1
d5e282cc2010a92ff56a3bdcf5ba352e0f4241ba2e54c1431a895c19fff0600
S3 hiding_nonce_commitment: 42c2fdc11e5f726d4c897ed118f668a27bfb0d594
6b5f513e975638b7c4b0a46cf5184d4a9c1f6310fd3c10f84d9de704a33aab2af976d
6080
S3 binding_nonce_commitment: 4fa4ecba88458bcf7677a3952f540e20556d5e90
d5aa7e8f226d303ef7b88fb33a63f6cac6a9d638089b1739a5d2564d15fb3e43e1b0b
28a80

// Round two parameters
participants: 1,3

// Signer round two outputs
S1 sig_share: 3a6d0fb3d95cf33af624cd5897b2aa17db9fb123c3c9515d53b2fff
8ef6f9d6d596bd21f5218526fbfecceab8a9c4e8f75b86dfcbc561d0200
S3 sig_share: 7514a08b66d908e7991e593dc94c2a364e70a926daf7b90f7762b42
b4e5348b625d3f173f3ada41e1b2b94fe92542e66acc4588ee70c093c00

sig: d5ec50ec2b4e055cf3d57c604d212a60fd3b8b61bdbcb8f375356d9ab8a7c10e
f22a4885616646d1350c5b032929717753d835b3469e41f880af81af3e4036fc21904
3269660ffd44d29105b4a9dc10b6dca14b4243ec3e5237f3ec49345c6f68dda1763aa
1df17cf5217dc68aa463263e00
~~~

## FROST(ristretto255, SHA-512)

~~~
// Configuration information
MAX_SIGNERS: 3
THRESHOLD_LIMIT: 2
NUM_SIGNERS: 2

// Group input parameters
group_secret_key: b020be204b5e758960458ca9c4675b56b12a8faff2be9c94891
d5e1cd75c880e
group_public_key: e22ac4850672021eac8e0a36dfc4811466fb01108c3427d2347
827467ba02a34
message: 74657374

// Signer input parameters
S1 signer_share: 92ae65bb90030a89507fa00fff08dfed841cf996de5a0c574f1f
4693ddcb6705
S2 signer_share: 611003b3f00bb1e01656ac1818a4419a580e637ecaf67b191521
2e0ae43a470c
S3 signer_share: 439eaa4d36b145e00690c07e5245c5312c00cd65b692ebdbda22
1681eaa92603

// Round one parameters
participants: 1,3
group_binding_factor_input: 0001824e9eddddf02b2a9caf5859825e999d791ca
094f65b814a8bca6013d9cc312774c7e1271d2939a84a9a867e3a06579b4d25659b42
7439ccf0d745b43f75b76600038013834ff4d48e7d6b76c2e732bc611f54720ef8933
c4ca4de7eaaa77ff5cd125e056ecc4f7c4657d3a742354430d768f945db229c335d25
8e9622ad99f3e7582d07b35bd9849ce4af6ad403090d69a7d0eb88bba669a9f985175
d70cd15ad5f1ef5b734c98a32b4aab7b43a57e93fc09281f2e7a207076b31e416ba63
f53d9d
group_binding_factor: c49ff163e816f4cdb8530b9b667900013f363a1f3cda3a7
c64cd50564f5bbc03

// Signer round one outputs
S1 hiding_nonce: 349b3bb8464a1d87f7d6b56f4559a3f9a6335261a3266089a9b1
2d9d6f6ce209
S1 binding_nonce: ce7406016a854be4291f03e7d24fe30e77994c3465de031515a
4c116f22ca901
S1 hiding_nonce_commitment: 824e9eddddf02b2a9caf5859825e999d791ca094f
65b814a8bca6013d9cc3127
S1 binding_nonce_commitment: 74c7e1271d2939a84a9a867e3a06579b4d25659b
427439ccf0d745b43f75b766
S3 hiding_nonce: 4d66d319f20a728ec3d491cbf260cc6be687bd87cc2b5fdb4d5f
528f65fd650d
S3 binding_nonce: 278b9b1e04632e6af3f1a3c144d07922ffcf5efd3a341b47abc
19c43f48ce306
S3 hiding_nonce_commitment: 8013834ff4d48e7d6b76c2e732bc611f54720ef89
33c4ca4de7eaaa77ff5cd12
S3 binding_nonce_commitment: 5e056ecc4f7c4657d3a742354430d768f945db22
9c335d258e9622ad99f3e758

// Round two parameters
participants: 1,3

// Signer round two outputs
S1 sig_share: 0acea0bccd3f841db8221d6f6e1ae6eca620c87682ce17d65d8a129
f261d9e02
S3 sig_share: be0660ec01443b773b86ce55e9cf27c099e4d2af6d494a587c073a2
c81265908

sig: b063fa4aae5478c0f0bacbcf58a2e97e3a41f7acf518ca9d4cd20b7318f51560
c8d400a9cf83bf94f3a8ebc457ea0dad40059b26f017622eda914ccba743f70a
~~~

## FROST(P-256, SHA-256)

~~~
// Configuration information
MAX_SIGNERS: 3
THRESHOLD_LIMIT: 2
NUM_SIGNERS: 2

// Group input parameters
group_secret_key: 6f090d1393ff53bbcbba036c00b8830ab4546c251dece199eb0
3a6a51a5a5928
group_public_key: 033a2a83f9c9fdfdab7d620f48238a5e6157a8eb1d6c382c7b0
ba95b7c9f69679c
message: 74657374

// Signer input parameters
S1 signer_share: 738552e18ea4f2090597aca6c23c1666845c21c676813f9e2678
6f1e410dcecd
S2 signer_share: 780198af894a90563f7555e183bfa9c25463d767cf159da261ed
379767c14472
S3 signer_share: 7c7dde7d83f02ea37952ff1c45433d1e246b8d0927a9fba69d62
00108e74ba17

// Round one parameters
participants: 1,3
group_binding_factor_input: 000102f34caab210d59324e12ba41f0802d9545f7
f702906930766b86c462bb8ff7f3402b724640ea9e262469f401c9006991ba3247c2c
91b97cdb1f0eeab1a777e24e1e0003037f8a998dfc2e60a7ad63bc987cb27b8abf78a
68bd924ec6adb9f251850cbe711024a4e90422a19dd8463214e997042206c39d3df56
168b458592462090c89dbcf84efca0c54f70a585d6aae28679482b4aed03ae5d38297
b9092ab3376d46fdf55
group_binding_factor: 56144cd3f4025a24263a662c3997d74de121b66964c341e
cd0dc3c057fd7c4fd

// Signer round one outputs
S1 hiding_nonce: 3da92a503cf7e3f72f62dabedbb3ffcc9f555f1c1e78527940fe
3fed6d45e56f
S1 binding_nonce: ec97c41fc77ae7e795067976b2edd8b679f792abb062e4d0c33
f0f37d2e363eb
S1 hiding_nonce_commitment: 02f34caab210d59324e12ba41f0802d9545f7f702
906930766b86c462bb8ff7f34
S1 binding_nonce_commitment: 02b724640ea9e262469f401c9006991ba3247c2c
91b97cdb1f0eeab1a777e24e1e
S3 hiding_nonce: 06cb4425031e695d1f8ac61320717d63918d3edc7a02fcd3f23a
de47532b1fd9
S3 binding_nonce: 2d965a4ea73115b8065c98c1d95c7085db247168012a834d828
5a7c02f11e3e0
S3 hiding_nonce_commitment: 037f8a998dfc2e60a7ad63bc987cb27b8abf78a68
bd924ec6adb9f251850cbe711
S3 binding_nonce_commitment: 024a4e90422a19dd8463214e997042206c39d3df
56168b458592462090c89dbcf8

// Round two parameters
participants: 1,3

// Signer round two outputs
S1 sig_share: 9664d9729b2f276fd5d5fe09952179f03eb525c0b8808b121d285d4
c81dee3f3
S3 sig_share: be3710c71a3426be56ed97109cb4408bbc88ed6f6ffed52ef48a41c
18592c6a4

sig: 032855ae1cb3e252b7ae01aa4549d5a9cfe9ef4d39ee98f5ba2a66fa7dd9f31a
40549bea3ab5634e2d2cc3951a31d5ba7c3e5718828167c1bc1df8d44b0b0e8546
~~~<|MERGE_RESOLUTION|>--- conflicted
+++ resolved
@@ -223,15 +223,9 @@
 written as H, which functions effectively as a random oracle. For concrete
 recommendations on hash functions which SHOULD be used in practice, see
 {{ciphersuites}}. Using H, we introduce three separate domain-separated hashes,
-<<<<<<< HEAD
 H1, H2, H3, and H4, where H1, H2, and H4 map arbitrary byte strings to Scalar elements of
 the prime-order group scalar field, and H3 is an alias for H with a domain separator. 
 The details of H1, H2, H3, and H4 vary based on ciphersuite. See {{ciphersuites}}
-=======
-H1, H2, and H3, where H1 and H2 map arbitrary byte strings to Scalar elements of
-the prime-order group scalar field, and H3 is an alias for H with a domain separator.
-The details of H1, H2, and H3 vary based on ciphersuite. See {{ciphersuites}}
->>>>>>> 748f4957
 for more details about each.
 
 # Helper functions {#helpers}
