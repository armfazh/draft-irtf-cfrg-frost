---
title: "Two-Round Threshold Schnorr Signatures with FROST"
abbrev: "FROST"
docname: draft-irtf-cfrg-frost-latest
category: info

ipr: trust200902
area: General
workgroup: CFRG
keyword: Internet-Draft

stand_alone: yes
smart_quotes: no
pi: [toc, sortrefs, symrefs]

author:
 -  ins: D. Connolly
    name: Deirdre Connolly
    organization: Zcash Foundation
    email: durumcrustulum@gmail.com
 -  ins: C. Komlo
    name: Chelsea Komlo
    organization: University of Waterloo, Zcash Foundation
    email: ckomlo@uwaterloo.ca
 -  ins: I. Goldberg
    name: Ian Goldberg
    organization: University of Waterloo
    email: iang@uwaterloo.ca
 -  ins: C. A. Wood
    name: Christopher A. Wood
    organization: Cloudflare
    email: caw@heapingbits.net

normative:
  x9.62:
    title: "Public Key Cryptography for the Financial Services Industry: the Elliptic Curve Digital Signature Algorithm (ECDSA)"
    date: Sep, 1998
    seriesinfo:
      "ANSI": X9.62-1998
    author:
      -
        org: ANSI
  SECG:
    title: "Elliptic Curve Cryptography, Standards for Efficient Cryptography Group, ver. 2"
    target: https://secg.org/sec1-v2.pdf
    date: 2009
informative:
  FROST20:
    target: https://eprint.iacr.org/2020/852.pdf
    title: "Two-Round Threshold Signatures with FROST"
    author:
      - name: Chelsea Komlo
      - name: Ian Goldberg
    date: 2020-12-22
  Schnorr21:
    target: https://eprint.iacr.org/2021/1375
    title: "How to Prove Schnorr Assuming Schnorr"
    author:
      - name: Elizabeth Crites
      - name: Chelsea Komlo
      - name: Mary Maller
    date: 2021-10-11
  BonehShoup:
    target: http://toc.cryptobook.us/book.pdf 
    title: "A Graduate Course in Applied Cryptography"
    author:
      - name: Dan Boneh 
      - name: Victor Shoup 
    date: 2020-01

--- abstract

In this draft, we present the two-round signing variant of FROST, a Flexible Round-Optimized
Schnorr Threshold signature scheme. FROST signatures can be issued after a threshold number
of entities cooperate to issue a signature, allowing for improved distribution of trust and
redundancy with respect to a secret key. Further, this draft specifies signatures that are
compatible with {{!RFC8032}}. However, unlike {{!RFC8032}}, the protocol for producing
signatures in this draft is not deterministic, so as to ensure protection against a
key-recovery attack that is possible when even only one participant is malicious.

--- middle

# Introduction

DISCLAIMER: This is a work-in-progress draft of FROST.

RFC EDITOR: PLEASE REMOVE THE FOLLOWING PARAGRAPH The source for this draft is
maintained in GitHub. Suggested changes should be submitted as pull requests
at https://github.com/cfrg/draft-irtf-cfrg-frost. Instructions are on that page as
well.

Unlike signatures in a single-party setting, threshold signatures
require cooperation among a threshold number of signers each holding a share
of a common private key. The security of threshold schemes in general assume
that an adversary can corrupt strictly fewer than a threshold number of participants.

This document presents a variant of a Flexible Round-Optimized Schnorr Threshold (FROST)
signature scheme originally defined in {{FROST20}}. FROST reduces network overhead during
threshold signing operations while employing a novel technique to protect against forgery
attacks applicable to prior Schnorr-based threshold signature constructions. The variant of
FROST presented in this document requires two rounds to compute a signature, and implements
signing efficiency improvements described by {{Schnorr21}}. Single-round signing with FROST
is out of scope.

For select ciphersuites, the signatures produced by this draft are compatible with
{{!RFC8032}}. However, unlike {{!RFC8032}}, signatures produced by FROST are not
deterministic, since deriving nonces deterministically allows for a complete key-recovery
attack in multi-party discrete logarithm-based signatures, such as FROST.

Key generation for FROST signing is out of scope for this document. However, for completeness,
key generation with a trusted dealer is specified in {{dep-dealer}}.

## Change Log

draft-04

- Added methods to verify VSS commitments and derive group info (#126, #132).
- Changed check for participants to consider only nonnegative numbers (#133).
- Changed sampling for secrets and coefficients to allow the zero element (#130).
- Split test vectors into separate files (#129)
- Update wire structs to remove commitment shares where not necessary (#128)
- Add failure checks (#127)
- Update group info to include each participant's key and clarify how public key material is obtained (#120, #121).
- Define cofactor checks for verification (#118)
- Various editorial improvements and add contributors (#124, #123, #119, #116, #113, #109)

draft-03

- Refactor the second round to use state from the first round (#94).
- Ensure that verification of signature shares from the second round uses commitments from the first round (#94).
- Clarify RFC8032 interoperability based on PureEdDSA (#86).
- Specify signature serialization based on element and scalar serialization (#85).
- Fix hash function domain separation formatting (#83).
- Make trusted dealer key generation deterministic (#104).
- Add additional constraints on participant indexes and nonce usage (#105, #103, #98, #97).
- Apply various editorial improvements.

draft-02

- Fully specify both rounds of FROST, as well as trusted dealer key generation.
- Add ciphersuites and corresponding test vectors, including suites for RFC8032 compatibility.
- Refactor document for editorial clarity.

draft-01

- Specify operations, notation and cryptographic dependencies.

draft-00

- Outline CFRG draft based on draft-komlo-frost.

# Conventions and Definitions

{::boilerplate bcp14}

The following notation and terminology are used throughout this document.

* A participant is an entity that is trusted to hold a secret share.
* `MAX_SIGNERS` denotes the number of participants, and the number of shares that `s` is split into.
  This value MUST NOT exceed 2^16-1.
* `THRESHOLD_LIMIT` denotes the threshold number of participants required to issue a signature. More specifically,
  at least THRESHOLD_LIMIT shares must be combined to issue a valid signature.
  This value MUST NOT exceed p.
* `NUM_SIGNERS` denotes the number of signers that participate in an invocation of FROST signing, where
  THRESHOLD_LIMIT <= NUM_SIGNERS <= MAX_SIGNERS.
  This value MUST NOT exceed p.
* `len(x)` is the length of integer input `x` as an 8-byte, big-endian integer.
* `encode_uint16(x)`: Convert two byte unsigned integer (uint16) `x` to a 2-byte,
  big-endian byte string. For example, `encode_uint16(310) = [0x01, 0x36]`.
* \|\| denotes concatenation, i.e., x \|\| y = xy.
* nil denotes an empty byte string.

Unless otherwise stated, we assume that secrets are sampled uniformly at random
using a cryptographically secure pseudorandom number generator (CSPRNG); see
{{?RFC4086}} for additional guidance on the generation of random numbers.

# Cryptographic Dependencies

FROST signing depends on the following cryptographic constructs:

- Prime-order Group, {{dep-pog}};
- Cryptographic hash function, {{dep-hash}};

These are described in the following sections.

## Prime-Order Group {#dep-pog}

FROST depends on an abelian group of prime order `p`. We represent this
group as the object `G` that additionally defines helper functions described below. The group operation
for `G` is addition `+` with identity element `I`. For any elements `A` and `B` of the group `G`,
`A + B = B + A` is also a member of `G`. Also, for any `A` in `G`, there exists an element
`-A` such that `A + (-A) = (-A) + A = I`. Scalar multiplication is equivalent to the repeated
application of the group operation on an element A with itself `r-1` times, this is denoted
as `r*A = A + ... + A`. For any element `A`, `p * A = I`. We denote `B` as a fixed generator
of the group. Scalar base multiplication is equivalent to the repeated application of the group
operation `B` with itself `r-1` times, this is denoted as `ScalarBaseMult(r)`. The set of
scalars corresponds to `GF(p)`, which refer to as the scalar field. This document uses types
`Element` and `Scalar` to denote elements of the group `G` and its set of scalars, respectively.
We denote equality comparison as `==` and assignment of values by `=`.

We now detail a number of member functions that can be invoked on `G`.

- Order(): Outputs the order of `G` (i.e. `p`).
- Identity(): Outputs the identity `Element` of the group (i.e. `I`).
- RandomScalar(): Outputs a random `Scalar` element in GF(p).
- RandomNonzeroScalar(): Outputs a random non-zero `Scalar` element in GF(p).
- SerializeElement(A): Maps an `Element` `A` to a unique byte array `buf` of fixed length `Ne`.
- DeserializeElement(buf): Attempts to map a byte array `buf` to an `Element` `A`,
  and fails if the input is not a valid byte representation of an element of
  the group. This function can raise a DeserializeError if deserialization fails
  or `A` is the identity element of the group; see {{ciphersuites}} for group-specific
  input validation steps.
- SerializeScalar(s): Maps a Scalar `s` to a unique byte array `buf` of fixed length `Ns`.
- DeserializeScalar(buf): Attempts to map a byte array `buf` to a `Scalar` `s`.
  This function can raise a DeserializeError if deserialization fails; see
  {{ciphersuites}} for group-specific input validation steps.

## Cryptographic Hash Function {#dep-hash}

FROST requires the use of a cryptographically secure hash function, generically
written as H, which functions effectively as a random oracle. For concrete
recommendations on hash functions which SHOULD be used in practice, see
{{ciphersuites}}. Using H, we introduce three separate domain-separated hashes,
H1, H2, and H3, where H1 and H2 map arbitrary byte strings to Scalar elements of
the prime-order group scalar field, and H3 is an alias for H with a domain separator. 
The details of H1, H2, and H3 vary based on ciphersuite. See {{ciphersuites}}
for more details about each.

# Helper functions {#helpers}

Beyond the core dependencies, the protocol in this document depends on the
following helper operations:

- Schnorr signatures, {{dep-schnorr}};
- Polynomial operations, {{dep-polynomial}};
- Encoding operations, {{dep-encoding}};
- Signature binding {{dep-binding-factor}}, group commitment {{dep-group-commit}}, and challenge computation {{dep-sig-challenge}}

This sections describes these operations in more detail.

## Schnorr Signature Operations {#dep-schnorr}

In the single-party setting, a Schnorr signature is generated with the
following operation.

~~~
  schnorr_signature_generate(msg, sk):

  Inputs:
  - msg, message to be signed, a byte string
  - sk, private key, a Scalar in GF(p).

  Outputs: signature (R, z), a pair consisting of (Element, Scalar) values 

  def schnorr_signature_generate(msg, sk):
    PK = G.ScalarBaseMult(sk)
    k = G.RandomNonzeroScalar()
    R = G.ScalarBaseMult(k)

    comm_enc = G.SerializeElement(R)
    pk_enc = G.SerializeElement(PK)
    challenge_input = comm_enc || pk_enc || msg
    c = H2(challenge_input)

    z = k + (c * sk)
    return (R, z)
~~~

The corresponding verification operation is as follows.  Here, `h` is
the cofactor for the group being operated over, e.g. `h=8` for the
case of Curve25519, `h=4` for Ed448, and `h=1` for groups such as
ristretto255 and secp256k1, etc.  This final scalar multiplication
MUST be performed when `h>1`.

~~~
  schnorr_signature_verify(msg, sig, PK):

  Inputs:
  - msg, signed message, a byte string
  - sig, a tuple (R, z) output from schnorr_signature_generate or FROST
  - PK, public key, a group `Element` in `G`

  Outputs: 1 if signature is valid, and 0 otherwise

  def schnorr_signature_verify(msg, sig = (R, z), PK):
    comm_enc = G.SerializeElement(R)
    pk_enc = G.SerializeElement(PK)
    challenge_input = comm_enc || pk_enc || msg
    c = H2(challenge_input)

    l = G.ScalarBaseMult(z)
    r = R + (c * PK)
    check = (l - r) * h
    return check == G.Identity()
~~~

## Polynomial Operations {#dep-polynomial}

This section describes operations on and associated with polynomials over Scalars
that are used in the main signing protocol. A polynomial of degree t
is represented as a list of t coefficients, where the constant term of the polynomial
is in the first position and the highest-degree coefficient is in the last position.
A point on the polynomial is a tuple (x, y), where `y = f(x)`. For notational
convenience, we refer to the x-coordinate and y-coordinate of a
point p as `p.x` and `p.y`, respectively.

### Evaluation of a polynomial

This section describes a method for evaluating a polynomial `f` at a
particular input `x`, i.e., `y = f(x)` using Horner's method.

~~~
  polynomial_evaluate(x, coeffs):

  Inputs:
  - x, input at which to evaluate the polynomial, a Scalar
  - coeffs, the polynomial coefficients, a list of Scalars

  Outputs: Scalar result of the polynomial evaluated at input x

  def polynomial_evaluate(x, coeffs):
    value = 0
    for (counter, coeff) in coeffs.reverse():
      if counter == coeffs.len() - 1:
        value += coeff // add the constant term
      else:
        value += coeff
        value *= x
    return value
~~~

### Lagrange coefficients

The function `derive_lagrange_coefficient` derives a Lagrange coefficient
to later perform polynomial interpolation, and is provided a set of x-coordinates as input.
Lagrange coefficients are used in FROST to evaluate a polynomial
`f` at point 0, i.e., `f(0)`, given a set of `t` other points.

~~~
  derive_lagrange_coefficient(x_i, L):

  Inputs:
  - x_i, an x-coordinate contained in L, a Scalar
  - L, the set of x-coordinates, each a Scalar

  Outputs: L_i, the i-th Lagrange coefficient

  Errors:
  - "invalid parameters", if any coordinate is equal to 0

  def derive_lagrange_coefficient(x_i, L):
    if x_i = 0:
      raise "invalid parameters"
    for x_j in L:
      if x_j = 0:
        raise "invalid parameters"

    numerator = 1
    denominator = 1
    for x_j in L:
      if x_j == x_i: continue
      numerator *= x_j
      denominator *= x_j - x_i

    L_i = numerator / denominator
    return L_i
~~~

### Deriving the constant term of a polynomial

Secret sharing requires "splitting" a secret, which is represented as
a constant term of some polynomial `f` of degree `THRESHOLD_LIMIT-1`. Recovering the
constant term occurs with a set of `THRESHOLD_LIMIT` points using polynomial
interpolation, defined as follows.

~~~
  Inputs:
  - points, a set of `THRESHOLD_LIMIT` points on a polynomial f, each a tuple of two
    Scalar values representing the x and y coordinates


  Outputs: The constant term of f, i.e., f(0)

  def polynomial_interpolation(points):
    L = []
    for point in points:
      L.append(point.x)

    f_zero = 0
    for point in points:
      delta = point.y * derive_lagrange_coefficient(point.x, L)
      f_zero = f_zero + delta

    return f_zero
~~~

Note that these coefficients can be computed once and then stored, as these values remain constant across FROST signing sessions.

## Commitment List Encoding {#dep-encoding}

This section describes the subroutine used for encoding a list of signer
commitments into a bytestring that is used in the FROST protocol.

~~~
  Inputs:
  - commitment_list = [(i, hiding_nonce_commitment_i, binding_nonce_commitment_i), ...], a list of commitments issued by each signer,
    where each element in the list indicates the signer identifier i and their
    two commitment Element values (hiding_nonce_commitment_i, binding_nonce_commitment_i). This list MUST be sorted in ascending order
    by signer identifier.

  Outputs: A byte string containing the serialized representation of commitment_list.

  def encode_group_commitment_list(commitment_list):
    encoded_group_commitment = nil
    for (identifier, hiding_nonce_commitment, binding_nonce_commitment) in commitment_list:
      encoded_commitment = encode_uint16(identifier) ||
                           G.SerializeElement(hiding_nonce_commitment) ||
                           G.SerializeElement(binding_nonce_commitment)
      encoded_group_commitment = encoded_group_commitment || encoded_commitment
    return encoded_group_commitment
~~~

## Binding Factor Computation {#dep-binding-factor}

This section describes the subroutine for computing the binding factor based
on the signer commitment list and message to be signed.

~~~
  Inputs:
  - encoded_commitment_list, an encoded commitment list (as computed
    by encode_group_commitment_list)
  - msg, the message to be signed (sent by the Coordinator).

  Outputs: binding_factor, a Scalar representing the binding factor

  def compute_binding_factor(encoded_commitment_list, msg):
    msg_hash = H3(msg)
    rho_input = encoded_commitment_list || msg_hash
    binding_factor = H1(rho_input)
    return binding_factor
~~~

## Group Commitment Computation {#dep-group-commit}

This section describes the subroutine for creating the group commitment
from a commitment list.

~~~
  Inputs:
  - commitment_list = [(i, hiding_nonce_commitment_i, binding_nonce_commitment_i), ...], a list of
    commitments issued by each signer, where each element in the list indicates the signer identifier i and their
    two commitment Element values (hiding_nonce_commitment_i, binding_nonce_commitment_i).
    This list MUST be sorted in ascending order by signer identifier.
  - binding_factor, a Scalar

  Outputs: An `Element` in `G` representing the group commitment

  def compute_group_commitment(commitment_list, binding_factor):
    group_hiding_commitment = G.Identity()
    group_binding_commitment = G.Identity()

    for (_, hiding_nonce_commitment, binding_nonce_commitment) in commitment_list:
      group_hiding_commitment = group_hiding_commitment + hiding_nonce_commitment
      group_binding_commitment = group_binding_commitment + binding_nonce_commitment
    return (group_hiding_commitment + group_binding_commitment * binding_factor)
~~~

## Signature Challenge Computation {#dep-sig-challenge}

This section describes the subroutine for creating the per-message challenge.

~~~
  Inputs:
  - group_commitment, an `Element` in `G` representing the group commitment
  - group_public_key, public key corresponding to the group signing key, an `Element` in `G`.
  - msg, the message to be signed (sent by the Coordinator).

  Outputs: a challenge `Scalar` value in `GF(p)`

  def compute_challenge(group_commitment, group_public_key, msg):
    group_comm_enc = G.SerializeElement(group_commitment)
    group_public_key_enc = G.SerializeElement(group_public_key)
    challenge_input = group_comm_enc || group_public_key_enc || msg
    challenge = H2(challenge_input)
    return challenge
~~~

# Two-Round FROST Signing Protocol {#frost-spec}

We now present the two-round variant of the FROST threshold signature protocol for producing Schnorr signatures.
It involves signer participants and a coordinator. Signing participants are
entities with signing key shares that participate in the threshold signing
protocol. The coordinator is a distinguished signer with the following responsibilities:

1. Determining which signers will participate (at least THRESHOLD_LIMIT in number);
2. Coordinating rounds (receiving and forwarding inputs among participants); and
3. Aggregating signature shares output by each participant, and publishing the resulting signature.

FROST assumes the selection of all participants, including Coordinator and set of
signers, are all chosen external to the protocol. Note that it is possible to
deploy the protocol without a distinguished Coordinator; see {{no-coordinator}}
for more information.

Because key generation is not specified, all signers are assumed to have the (public) group state that we refer to as "group info"
below, and their corresponding signing key shares.

In particular, it is assumed that the coordinator and each signing participant `P_i` knows the following
group info:

- Group public key, an `Element` in `G`, denoted `PK = G.ScalarMultBase(s)`, corresponding to the group secret key `s`, which is a `Scalar` in `GF(p)`. `PK` is an output from the group's key generation protocol, such as `trusted_dealer_keygen`or a DKG.
- Public keys for each signer, denoted `PK_i = G.ScalarMultBase()`, which are similarly
outputs from the group's key generation protocol, `Element`s in `G`.

And that each participant with identifier `i`  where `i` is an integer in the range between 1 and NUM_SIGNERS additionally knows the following:

- Participant `i`s signing key share `sk_i`, which is the i-th secret share of `s`, a `Scalar` in `GF(p)`.

The exact key generation mechanism is out of scope for this specification. In general,
key generation is a protocol that outputs (1) a shared, group public key PK owned
by each Signer, and (2) individual shares of the signing key owned by each Signer.
In general, two possible key generation mechanisms are possible, one that requires
a single, trusted dealer, and the other which requires performing a distributed
key generation protocol. We highlight key generation mechanism by a trusted dealer
in {{dep-dealer}}, for reference.

This signing variant of FROST requires signers to perform two network rounds: 1) generating and publishing commitments,
and 2) signature share generation and publication. The first round serves
for each participant to issue a commitment to a nonce. The second round receives commitments for all signers as well
as the message, and issues a signature share with respect to that message. The Coordinator performs the coordination of each
of these rounds. At the end of the second round, the Coordinator then performs an aggregation
step and outputs the final signature. This complete interaction is shown in {{fig-frost}}.

~~~
        (group info)            (group info,     (group info,
            |               signing key share)   signing key share)
            |                         |                |
            v                         v                v
        Coordinator               Signer-1   ...   Signer-n
    ------------------------------------------------------------
   message
------------>
            |
      == Round 1 (Commitment) ==
            |    signer commitment   |                 |
            |<-----------------------+                 |
            |          ...                             |
            |    signer commitment                     |
            |<-----------------------------------------+

      == Round 2 (Signature Share Generation) ==
            |
            |     signer input       |                 |
            +------------------------>                 |
            |     signature share    |                 |
            |<-----------------------+                 |
            |          ...                             |
            |     signer input                         |
            +------------------------------------------>
            |     signature share                      |
            <------------------------------------------+
            |
      == Aggregation ==
            |
  signature |
<-----------+
~~~
{: #fig-frost title="FROST signature overview" }

Details for round one are described in {{frost-round-one}}, and details for round two
are described in {{frost-round-two}}. The final Aggregation step is described in
{{frost-aggregation}}.


FROST assumes reliable message delivery between the Coordinator and signing participants in
order for the protocol to complete. An attacker masquerading as another participant will result only in an invalid signature; see {{sec-considerations}}.
However, in order to identify any participant which has misbehaved (resulting in the protocol aborting) to take actions such as excluding them from future signing operations,
we assume that the network channel is additionally authenticated; confidentiality is not required.

## Round One - Commitment {#frost-round-one}

<!-- Should we only require that the set of participants be selected and used in round 2? -->

Round one involves each signer generating nonces and their corresponding public commitments.
A nonce is a pair of Scalar values, and a commitment is a pair of Element values.

Each signer in round one generates a nonce `nonce = (hiding_nonce, binding_nonce)` and commitment
`comm = (hiding_nonce_commitment, binding_nonce_commitment)`.

~~~
  Inputs: None

  Outputs: (nonce, comm), a tuple of nonce and nonce commitment pairs.

  def commit():
    hiding_nonce = G.RandomNonzeroScalar()
    binding_nonce = G.RandomNonzeroScalar()
    hiding_nonce_commitment = G.ScalarBaseMult(hiding_nonce)
    binding_nonce_commitment = G.ScalarBaseMult(binding_nonce)
    nonce = (hiding_nonce, binding_nonce)
    comm = (hiding_nonce_commitment, binding_nonce_commitment)
    return (nonce, comm)
~~~

The private output `nonce` from Participant `P_i` is stored locally and kept private
for use in the second round. This nonce MUST NOT be reused in more than one invocation
of FROST, and it MUST be generated from a source of secure randomness. The public output
`comm` from Participant `P_i` is sent to the Coordinator.

<!-- The Coordinator must not get confused about which commitments come from which signers, do we need to say more about how this is done? -->

## Round Two - Signature Share Generation {#frost-round-two}

In round two, the Coordinator is responsible for sending the message to be signed, and
for choosing which signers will participate (of number at least THRESHOLD_LIMIT). Signers
additionally require locally held data; specifically, their private key and the
nonces corresponding to their commitment issued in round one.

The Coordinator begins by sending each signer the message to be signed along with the
set of signing commitments for other signers in the participant list. Each signer
MUST validate the inputs before processing the Coordinator's request. In particular,
the Signer MUST validate commitment_list, deserializing each group Element in the
list using DeserializeElement from {{dep-pog}}. If deserialization fails, the Signer
MUST abort the protocol. Applications which require that signers not process arbitrary
input messages are also required to also perform relevant application-layer input
validation checks; see {{message-validation}} for more details.

Upon receipt and successful input validation, each Signer then runs the following
procedure to produce its own signature share.

~~~
  Inputs:
  - identifier, Identifier `i` of the signer. Note identifier will never equal `0`.
  - sk_i, Signer secret key share, a `Scalar` in `GF(p)`.
  - group_public_key, public key corresponding to the group signing key, an `Element` in `G`.
  - nonce_i, pair of `Scalar` values (hiding_nonce, binding_nonce) generated in round one.
  - msg, the message to be signed (sent by the Coordinator).
  - commitment_list = [(j, hiding_nonce_commitment_j, binding_nonce_commitment_j), ...], a
    list of commitments issued in Round 1 by each signer, where each element in the list indicates the signer identifier j and their
    two commitment `Element` values (hiding_nonce_commitment_j, binding_nonce_commitment_j).
    This list MUST be sorted in ascending order by signer identifier.
  - participant_list, a set containing identifiers for each signer, similarly of length
    NUM_SIGNERS (sent by the Coordinator).

  Outputs: a `Scalar` value  in `GF(p)` representing the signature share

  def sign(identifier, sk_i, group_public_key, nonce_i, msg, commitment_list, participant_list):
    # Encode the commitment list
    encoded_commitments = encode_group_commitment_list(commitment_list)

    # Compute the binding factor
    binding_factor = compute_binding_factor(encoded_commitments, msg)

    # Compute the group commitment
    group_commitment = compute_group_commitment(commitment_list, binding_factor)

    # Compute Lagrange coefficient
    lambda_i = derive_lagrange_coefficient(identifier, participant_list)

    # Compute the per-message challenge
    challenge = compute_challenge(group_commitment, group_public_key, msg)

    # Compute the signature share
    (hiding_nonce, binding_nonce) = nonce_i
    sig_share = hiding_nonce + (binding_nonce * binding_factor) + (lambda_i * sk_i * challenge)

    return sig_share
~~~

The output of this procedure is a signature share. Each signer then sends
these shares back to the Coordinator. Each signer MUST delete the nonce and
corresponding commitment after this round completes.

Upon receipt from each Signer, the Coordinator MUST validate the input
signature share using DeserializeElement. If validation fails, the Coordinator MUST abort
the protocol. If validation succeeds, the Coordinator then verifies the set of
signature shares using the following procedure.

## Signature Share Verification and Aggregation {#frost-aggregation}

After signers perform round two and send their signature shares to the Coordinator,
the Coordinator verifies each signature share for correctness. In particular,
for each signer, the Coordinator uses commitment pairs generated during round
one and the signature share generated during round two, along with other group
parameters, to check that the signature share is valid using the following procedure.

~~~
  Inputs:
  - identifier, Identifier `i` of the signer. Note identifier will never equal `0`.
  - PK_i, the public key for the ith signer, where `PK_i = G.ScalarBaseMult(sk_i)`, an `Element` in `G`
  - comm_i, pair of `Element` values in `G` (hiding_nonce_commitment, binding_nonce_commitment) generated
    in round one from the ith signer.
  - sig_share_i, a `Scalar` value in `GF(p)` indicating the signature share as produced in round two from the ith signer.
  - commitment_list = [(j, hiding_nonce_commitment_j, binding_nonce_commitment_j), ...], a list of commitments
    issued in Round 1 by each signer, where each element in the list indicates the signer identifier j and their
    two commitment `Element` values in `G` (hiding_nonce_commitment_j, binding_nonce_commitment_j).
    This list MUST be sorted in ascending order by signer identifier.
  - participant_list, a set containing identifiers for each signer, similarly of length
    NUM_SIGNERS (sent by the Coordinator).
  - group_public_key, public key corresponding to the group signing key, an `Element` in `G`.
  - msg, the message to be signed.

  Outputs: True if the signature share is valid, and False otherwise.

  def verify_signature_share(identifier, PK_i, comm_i, sig_share_i, commitment_list,
                             participant_list, group_public_key, msg):
    # Encode the commitment list
    encoded_commitments = encode_group_commitment_list(commitment_list)

    # Compute the binding factor
    binding_factor = compute_binding_factor(encoded_commitments, msg)

    # Compute the group commitment
    group_commitment = compute_group_commitment(commitment_list, binding_factor)

    # Compute the commitment share
    (hiding_nonce_commitment, binding_nonce_commitment) = comm_i
    comm_share = hiding_nonce_commitment + (binding_nonce_commitment * binding_factor)

    # Compute the challenge
    challenge = compute_challenge(group_commitment, group_public_key, msg)

    # Compute Lagrange coefficient
    lambda_i = derive_lagrange_coefficient(identifier, participant_list)

    # Compute relation values
    l = G.ScalarBaseMult(sig_share_i)
    r = comm_share + (PK_i * challenge * lambda_i)

    return l == r
~~~

If any signature share fails to verify, i.e., if verify_signature_share returns False for
any signer share, the Coordinator MUST abort the protocol. Otherwise, if all signer shares
are valid, the Coordinator performs the `aggregate` operation and publishes the resulting
signature.

~~~
  Inputs:
  - group_commitment, the group commitment returned by compute_group_commitment, an `Element` in `G`.
  - sig_shares, a set of signature shares z_i, `Scalar`s in `GF(p)`, for each signer, of length NUM_SIGNERS,
  where THRESHOLD_LIMIT <= NUM_SIGNERS <= MAX_SIGNERS.

  Outputs: (R, z), a Schnorr signature consisting of an `Element` R and `Scalar` z.

  def aggregate(group_commitment, sig_shares):
    z = 0
    for z_i in sig_shares:
      z = z + z_i
    return (group_commitment, z)
~~~

The output signature (R, z) from the aggregation step MUST be encoded as follows:

~~~
  struct {
    opaque R_encoded[Ne];
    opaque z_encoded[Ns];
  } Signature;
~~~

Where Signature.R_encoded is `G.SerializeElement(R)` and Signature.z_encoded is
`G.SerializeScalar(z)`.

# Ciphersuites {#ciphersuites}

A FROST ciphersuite must specify the underlying prime-order group details
and cryptographic hash function. Each ciphersuite is denoted as (Group, Hash),
e.g., (ristretto255, SHA-512). This section contains some ciphersuites.

The RECOMMENDED ciphersuite is (ristretto255, SHA-512) {{recommended-suite}}.
The (Ed25519, SHA-512) ciphersuite is included for backwards compatibility
with {{!RFC8032}}.

The DeserializeElement and DeserializeScalar functions instantiated for a
particular prime-order group corresponding to a ciphersuite MUST adhere
to the description in {{dep-pog}}. Validation steps for these functions
are described for each the ciphersuites below. Future ciphersuites MUST
describe how input validation is done for DeserializeElement and DeserializeScalar.

## FROST(Ed25519, SHA-512)

This ciphersuite uses edwards25519 for the Group and SHA-512 for the Hash function `H`
meant to produce signatures indistinguishable from Ed25519 as specified in {{!RFC8032}}.
The value of the contextString parameter is empty.

- Group: edwards25519 {{!RFC8032}}
  - Cofactor (`h`): 8
  - SerializeElement: Implemented as specified in {{!RFC8032, Section 5.1.2}}.
  - DeserializeElement: Implemented as specified in {{!RFC8032, Section 5.1.3}}.
    Additionally, this function validates that the resulting element is not the group
    identity element.
  - SerializeScalar: Implemented by outputting the little-endian 32-byte encoding of
    the Scalar value.
  - DeserializeScalar: Implemented by attempting to deserialize a Scalar from a 32-byte
    string. This function can fail if the input does not represent a Scalar between
    the value 0 and `G.Order() - 1`.
- Hash (`H`): SHA-512, and Nh = 64.
  - H1(m): Implemented by computing H("rho" || m), interpreting the lower
    32 bytes as a little-endian integer, and reducing the resulting integer modulo
    L = 2^252+27742317777372353535851937790883648493.
  - H2(m): Implemented by computing H(m), interpreting the lower 32 bytes
    as a little-endian integer, and reducing the resulting integer modulo
    L = 2^252+27742317777372353535851937790883648493.
  - H3(m): Implemented as an alias for H, i.e., H(m).

Normally H2 would also include a domain separator, but for backwards compatibility
with {{!RFC8032}}, it is omitted.

## FROST(ristretto255, SHA-512) {#recommended-suite}

This ciphersuite uses ristretto255 for the Group and SHA-512 for the Hash function `H`.
The value of the contextString parameter is "FROST-RISTRETTO255-SHA512".

- Group: ristretto255 {{!RISTRETTO=I-D.irtf-cfrg-ristretto255-decaf448}}
  - Cofactor (`h`): 1
  - SerializeElement: Implemented using the 'Encode' function from {{!RISTRETTO}}.
  - DeserializeElement: Implemented using the 'Decode' function from {{!RISTRETTO}}.
  - SerializeScalar: Implemented by outputting the little-endian 32-byte encoding of
    the Scalar value.
  - DeserializeScalar: Implemented by attempting to deserialize a Scalar from a 32-byte
    string. This function can fail if the input does not represent a Scalar between
    the value 0 and `G.Order() - 1`.
- Hash (`H`): SHA-512, and Nh = 64.
  - H1(m): Implemented by computing H(contextString || "rho" || m) and mapping the
    output to a Scalar as described in {{!RISTRETTO, Section 4.4}}.
  - H2(m): Implemented by computing H(contextString || "chal" || m) and mapping the
    output to a Scalar as described in {{!RISTRETTO, Section 4.4}}.
  - H3(m): Implemented by computing H(contextString \|\| "digest" \|\| m).

## FROST(Ed448, SHAKE256)

This ciphersuite uses edwards448 for the Group and SHAKE256 for the Hash function `H`
meant to produce signatures indistinguishable from Ed448 as specified in {{!RFC8032}}.
The value of the contextString parameter is empty.

- Group: edwards448 {{!RFC8032}}
  - Cofactor (`h`): 4
  - SerializeElement: Implemented as specified in {{!RFC8032, Section 5.2.2}}.
  - DeserializeElement: Implemented as specified in {{!RFC8032, Section 5.2.3}}.
    Additionally, this function validates that the resulting element is not the group
    identity element.
  - SerializeScalar: Implemented by outputting the little-endian 48-byte encoding of
    the Scalar value.
  - DeserializeScalar: Implemented by attempting to deserialize a Scalar from a 48-byte
    string. This function can fail if the input does not represent a Scalar between
    the value 0 and `G.Order() - 1`.
- Hash (`H`): SHAKE256, and Nh = 117.
  - H1(m): Implemented by computing H("rho" || m), interpreting the lower
    57 bytes as a little-endian integer, and reducing the resulting integer modulo
    L = 2^446 - 13818066809895115352007386748515426880336692474882178609894547503885.
  - H2(m): Implemented by computing H(m), interpreting the lower 57 bytes
    as a little-endian integer, and reducing the resulting integer modulo
    L = 2^446 - 13818066809895115352007386748515426880336692474882178609894547503885.
  - H3(m): Implemented as an alias for H, i.e., H(m).

Normally H2 would also include a domain separator, but for backwards compatibility
with {{!RFC8032}}, it is omitted.

## FROST(P-256, SHA-256)

This ciphersuite uses P-256 for the Group and SHA-256 for the Hash function `H`.
The value of the contextString parameter is "FROST-P256-SHA256".

- Group: P-256 (secp256r1) {{x9.62}}
  - Cofactor (`h`): 1
  - SerializeElement: Implemented using the compressed Elliptic-Curve-Point-to-Octet-String
    method according to {{SECG}}.
  - DeserializeElement: Implemented by attempting to deserialize a public key using
    the compressed Octet-String-to-Elliptic-Curve-Point method according to {{SECG}},
    and then performs partial public-key validation as defined in section 5.6.2.3.4 of
    {{!KEYAGREEMENT=DOI.10.6028/NIST.SP.800-56Ar3}}. This includes checking that the
    coordinates of the resulting point are in the correct range, that the point is on
    the curve, and that the point is not the point at infinity. Additionally, this function
    validates  that the resulting element is not the group identity element.
    If these checks fail, deserialization returns an error.
  - SerializeScalar: Implemented using the Field-Element-to-Octet-String conversion
    according to {{SECG}}.
  - DeserializeScalar: Implemented by attempting to deserialize a Scalar from a 32-byte
    string using Octet-String-to-Field-Element from {{SECG}}. This function can fail if the
    input does not represent a Scalar between the value 0 and `G.Order() - 1`.
- Hash (`H`): SHA-256, and Nh = 32.
  - H1(m): Implemented using hash_to_field from {{!HASH-TO-CURVE=I-D.irtf-cfrg-hash-to-curve, Section 5.3}}
    using L = 48, `expand_message_xmd` with SHA-256, DST = contextString || "rho", and
    prime modulus equal to `Order()`.
  - H2(m): Implemented using hash_to_field from {{!HASH-TO-CURVE, Section 5.3}}
    using L = 48, `expand_message_xmd` with SHA-256, DST = contextString || "chal", and
    prime modulus equal to `Order()`.
  - H3(m): Implemented by computing H(contextString \|\| "digest" \|\| m).

# Security Considerations {#sec-considerations}

A security analysis of FROST exists in {{FROST20}} and {{Schnorr21}}. The protocol as specified
in this document assumes the following threat model.

* Trusted dealer. The dealer that performs key generation is trusted to follow
the protocol, although participants still are able to verify the consistency of their
shares via a VSS (verifiable secret sharing) step; see {{dep-vss}}.

<<<<<<< HEAD
* Unforgeability assuming at most `(t-1)` corrupted signers. So long as an adversary
corrupts fewer than `t` participants, the scheme remains secure against Existential 
Unforgeability Under Chosen Message Attack (EUF-CMA) attacks, as defined in {{BonehShoup}}, 
Definition 13.2.
=======
* Unforgeability assuming less than `(THRESHOLD_LIMIT-1)` corrupted signers. So long as an adverary
corrupts fewer than `(THRESHOLD_LIMIT-1)` participants, the scheme remains secure against EUF-CMA attacks.
>>>>>>> 19158a9d

* Coordinator. We assume the Coordinator at the time of signing does not perform a
denial of service attack. A denial of service would include any action which either
prevents the protocol from completing or causing the resulting signature to be invalid.
Such actions for the latter include sending inconsistent values to signing participants,
such as messages or the set of individual commitments. Note that the Coordinator
is *not* trusted with any private information and communication at the time of signing
can be performed over a public but reliable channel.

The protocol as specified in this document does not target the following goals:

* Post quantum security. FROST, like plain Schnorr signatures, requires the hardness of the Discrete Logarithm Problem.
* Robustness. In the case of failure, FROST requires aborting the protocol.
* Downgrade prevention. The sender and receiver are assumed to agree on what algorithms to use.
* Metadata protection. If protection for metadata is desired, a higher-level communication
channel can be used to facilitate key generation and signing.

The rest of this section documents issues particular to implementations or deployments.

## Nonce Reuse Attacks

Nonces generated by each participant in the first round of signing must be sampled
uniformly at random and cannot be derived from some deterministic function. This
is to avoid replay attacks initiated by other signers, which allows for a complete
key-recovery attack. Coordinates MAY further hedge against nonce reuse attacks by
tracking signer nonce commitments used for a given group key, at the cost of additional
state.

## Protocol Failures

We do not specify what implementations should do when the protocol fails, other than requiring that
the protocol abort. Examples of viable failure include when a verification check returns invalid or
if the underlying transport failed to deliver the required messages.

## Removing the Coordinator Role {#no-coordinator}

In some settings, it may be desirable to omit the role of the coordinator entirely.
Doing so does not change the security implications of FROST, but instead simply
requires each participant to communicate with all other participants. We loosely
describe how to perform FROST signing among signers without this coordinator role.
We assume that every participant receives as input from an external source the
message to be signed prior to performing the protocol.

Every participant begins by performing `commit()` as is done in the setting
where a coordinator is used. However, instead of sending the commitment
`SigningCommitment` to the coordinator, every participant instead will publish
this commitment to every other participant. Then, in the second round, instead of
receiving a `SigningPackage` from the coordinator, signers will already have
sufficient information to perform signing. They will directly perform `sign`.
All participants will then publish a `SignatureShare` to one another. After having
received all signature shares from all other signers, each signer will then perform
`verify_signature_share` and then `aggregate` directly.

The requirements for the underlying network channel remain the same in the setting
where all participants play the role of the coordinator, in that all messages that
are exchanged are public and so the channel simply must be reliable. However, in
the setting that a player attempts to split the view of all other players by
sending disjoint values to a subset of players, the signing operation will output
an invalid signature. To avoid this denial of service, implementations may wish
to define a mechanism where messages are authenticated, so that cheating players
can be identified and excluded.

## Input Message Validation {#message-validation}

Some applications may require that signers only process messages of a certain
structure. For example, in digital currency applications wherein multiple
signers may collectively sign a transaction, it is reasonable to require that
each signer check the input message to be a syntactically valid transaction.
As another example, use of threshold signatures in TLS {{?TLS=RFC8446}} to produce
signatures of transcript hashes might require that signers check that the input
message is a valid TLS transcript from which the corresponding transcript hash
can be derived.

In general, input message validation is an application-specific consideration
that varies based on the use case and threat model. However, it is RECOMMENDED
that applications take additional precautions and validate inputs so that signers
do not operate as signing oracles for arbitrary messages.

# Contributors

* Isis Lovecruft
* T. Wilson-Brown
* Alden Torres

--- back

# Acknowledgments

The Zcash Foundation engineering team designed a serialization format for FROST messages which
we employ a slightly adapted version here.

# Trusted Dealer Key Generation {#dep-dealer}

One possible key generation mechanism is to depend on a trusted dealer, wherein the
dealer generates a group secret `s` uniformly at random and uses Shamir and Verifiable
Secret Sharing as described in {{dep-shamir}} and {{dep-vss}} to create secret
shares of `s` to be sent to all other participants. We highlight at a high level how this
operation can be performed.

The dealer is trusted to 1) generate good randomness, and 2) delete secret values after distributing shares to each participant,
and 3) keep secret values confidential.

~~~
  Inputs:
  - s, a group secret, `Scalar` in `GF(p)`, that MUST be derived from at least `Ns` bytes of entropy
  - n, the number of shares to generate, an integer
  - THRESHOLD_LIMIT, the threshold of the secret sharing scheme, an integer

  Outputs:
  - signer_private_keys, `n` shares of the secret key `s`, each a `Scalar` value in `GF(p)`.
  - vss_commitment, a vector commitment of `Element`s in `G`, to each of the coefficients in the polynomial defined by secret_key_shares and whose constant term is G.ScalarBaseMult(s).

  def trusted_dealer_keygen(s, n, THRESHOLD_LIMIT):
    signer_private_keys, coefficients = secret_share_shard(secret_key, n, THRESHOLD_LIMIT)
    vss_commitment = vss_commit(coefficients):
    PK = G.ScalarBaseMult(secret_key)
    return signer_private_keys, vss_commitment
~~~

It is assumed the dealer then sends one secret key share to each of the NUM_SIGNERS participants, along with `C`.
After receiving their secret key share and `C`, participants MUST abort if they do not have the same view of `C`.
Otheriwise, each participant MUST perform `vss_verify(secret_key_share_i, C)`, and abort if the check fails.
The trusted dealer MUST delete the secret_key and secret_key_shares upon completion.

Use of this method for key generation requires a mutually authenticated secure channel
between the dealer and participants to send secret key shares, wherein the channel provides confidentiality
and integrity. Mutually authenticated TLS is one possible deployment option.

## Shamir Secret Sharing {#dep-shamir}

In Shamir secret sharing, a dealer distributes a secret `Scalar` `s` to `n` participants
in such a way that any cooperating subset of `THRESHOLD_LIMIT` participants can recover the
secret. There are two basic steps in this scheme: (1) splitting a secret into
multiple shares, and (2) combining shares to reveal the resulting secret.

This secret sharing scheme works over any field `F`. In this specification, `F` is
the scalar field of the prime-order group `G`.

The procedure for splitting a secret into shares is as follows.

~~~
  secret_share_shard(s, n, THRESHOLD_LIMIT):

  Inputs:
  - s, secret to be shared, an element of F, the `Scalar` field `GF(p)` of `G`.
  - MAX_SIGNERS, the number of shares to generate, an integer
  - THRESHOLD_LIMIT, the threshold of the secret sharing scheme, an integer

  Outputs:
  - secret_key_shares, A list of MAX_SIGNERS number of secret shares, which is a tuple
  consisting of the participant identifier and the key share, each of
  which is a `Scalar` element of F, the `Scalar` field `GF(p)` of `G`.
  - coefficients, a vector of the t coefficients which uniquely determine
  a polynomial f.

  Errors:
  - "invalid parameters", if THRESHOLD_LIMIT > n or if THRESHOLD_LIMIT is less than 2

  def secret_share_shard(s, n, THRESHOLD_LIMIT):
    if THRESHOLD_LIMIT > n:
      raise "invalid parameters"
    if THRESHOLD_LIMIT < 2:
      raise "invalid parameters"

    # Generate random coefficients for the polynomial, yielding
    # a polynomial of degree (THRESHOLD_LIMIT - 1)
    coefficients = [s]
    for i in range(1, THRESHOLD_LIMIT):
      coefficients.append(G.RandomScalar())

    # Evaluate the polynomial for each point x=1,...,n
    secret_key_shares = []
    for x_i in range(1, MAX_SIGNERS + 1):
      y_i = polynomial_evaluate(x_i, coefficients)
      secret_key_share_i = (x_i, y_i)
      secret_key_share.append(secret_key_share_i)
    return secret_key_shares, coefficients
~~~

Let `points` be the output of this function. The i-th element in `points` is
the share for the i-th participant, which is the randomly generated polynomial
evaluated at coordinate `i`. We denote a secret share as the tuple `(i, points[i])`,
and the list of these shares as `shares`.
`i` MUST never equal `0`; recall that `f(0) = s`, where `f` is the polynomial defined in a Shamir secret sharing operation.

The procedure for combining a `shares` list of length `THRESHOLD_LIMIT` to recover the
secret `s` is as follows.

~~~
  secret_share_combine(shares):

  Inputs:
  - shares, a list of at minimum THRESHOLD_LIMIT secret shares, each a tuple (i, f(i))

  Outputs: The resulting secret s, a `Scalar` in `GF(p)`, that was previously split into shares

  Errors:
  - "invalid parameters", if less than THRESHOLD_LIMIT input shares are provided

  def secret_share_combine(shares):
    if len(shares) < THRESHOLD_LIMIT:
      raise "invalid parameters"
    s = polynomial_interpolation(shares)
    return s
~~~

## Verifiable Secret Sharing {#dep-vss}

Feldman's Verifiable Secret Sharing (VSS) builds upon Shamir secret sharing,
adding a verification step to demonstrate the consistency of a participant's
share with a public commitment to the polynomial `f` for which the secret `s`
is the constant term. This check ensure that all participants have a point
(their share) on the same polynomial, ensuring that they can later reconstruct
the correct secret.

The procedure for committing to a polynomial `f` of degree `THRESHOLD_LIMIT-1` is as follows.

~~~
    vss_commit(coeffs):

    Inputs:
    - coeffs, a vector of the THRESHOLD_LIMIT coefficients which uniquely determine
    a polynomial f.

    Outputs: a commitment vss_commitment, which is a vector commitment to each of the
    coefficients in coeffs, where each element of the vector commitment is an `Element` in `G`.

    def vss_commit(coeffs):
      vss_commitment = []
      for coeff in coeffs:
        A_i = G.ScalarBaseMult(coeff)
        vss_commitment.append(A_i)
      return vss_commitment
~~~

The procedure for verification of a participant's share is as follows.
If `vss_verify` fails, the participant MUST abort the protocol, and failure should be investigated out of band.

~~~
    vss_verify(share_i, vss_commitment):

    Inputs:
    - share_i: A tuple of the form (i, sk_i), where i indicates the participant
    identifier, and sk_i the participant's secret key, a secret share of the constant term of f, where sk_i is in `GF(p)`.
    - vss_commitment: A VSS commitment to a secret polynomial f, a vector commitment to each of the
    coefficients in coeffs, where each element of the vector commitment is an `Element` in `G`.

    Outputs: 1 if sk_i is valid, and 0 otherwise

    vss_verify(share_i, commitment)
      (i, sk_i) = share_i
      S_i = ScalarBaseMult(sk_i)
      S_i' = G.Identity()
      for j in range(0, THRESHOLD_LIMIT-1):
        S_i' += vss_commitment[j] * i^j
      if S_i == S_i':
        return 1
      return 0
~~~

We now define how the coordinator and signing participants can derive group info, which is an input into the FROST signing protocol.

~~~
    derive_group_info(MAX_SIGNERS, THRESHOLD_LIMIT, vss_commitment):

    Inputs:
    - MAX_SIGNERS, the number of shares to generate, an integer
    - THRESHOLD_LIMIT, the threshold of the secret sharing scheme, an integer
    - vss_commitment: A VSS commitment to a secret polynomial f, a vector commitment to each of the
    coefficients in coeffs, where each element of the vector commitment is an `Element` in `G`.

    Outputs:
    - PK, the public key representing the group, an `Element` in `G`.
    - signer_public_keys, a list of MAX_SIGNERS public keys PK_i for i=1,...,MAX_SIGNERS, where each PK_i is the public key, an `Element` in `G`, for participant i.

    derive_group_info(MAX_SIGNERS, THRESHOLD_LIMIT, vss_commitment)
      PK = vss_commitment[0]
      signer_public_keys = []
      for i in range(1, MAX_SIGNERS):
        PK_i = G.Identity()
        for j in range(0, THRESHOLD_LIMIT-1):
          PK_i += vss_commitment[j] * i^j
        signer_public_keys.append(PK_i)
      return PK, signer_public_keys
~~~

# Test Vectors

This section contains test vectors for all ciphersuites listed in {{ciphersuites}}.
All `Element` and `Scalar` values are represented in serialized form and encoded in
hexadecimal strings. Signatures are represented as the concatenation of their
constituent parts. The input message to be signed is also encoded as a hexadecimal
string.

Each test vector consists of the following information.

- Configuration: This lists the fixed parameters for the particular instantiation
  of FROST, including MAX_SIGNERS, THRESHOLD_LIMIT, and NUM_SIGNERS.
- Group input parameters: This lists the group secret key and shared public key,
  generated by a trusted dealer as described in {{dep-dealer}}, as well as the
  input message to be signed. All values are encoded as hexadecimal strings.
- Signer input parameters: This lists the signing key share for each of the
  NUM_SIGNERS signers.
- Round one parameters and outputs: This lists the NUM_SIGNERS participants engaged
  in the protocol, identified by their integer identifier, the hiding and binding commitment
  values produced in {{frost-round-one}}, as well as the resulting group binding factor input,
  computed in part from the group commitment list encoded as described in {{dep-encoding}},
  and group binding factor as computed in {{frost-round-two}}).
- Round two parameters and outputs: This lists the NUM_SIGNERS participants engaged
  in the protocol, identified by their integer identifier, along with their corresponding
  output signature share as produced in {{frost-round-two}}.
- Final output: This lists the aggregate signature as produced in {{frost-aggregation}}.

## FROST(Ed25519, SHA-512)

~~~
// Configuration information
MAX_SIGNERS: 3
THRESHOLD_LIMIT: 2
NUM_SIGNERS: 2

// Group input parameters
group_secret_key: 7b1c33d3f5291d85de664833beb1ad469f7fb6025a0ec78b3a7
90c6e13a98304
group_public_key: 15d21ccd7ee42959562fc8aa63224c8851fb3ec85a3faf66040
d380fb9738673
message: 74657374

// Signer input parameters
S1 signer_share: 929dcc590407aae7d388761cddb0c0db6f5627aea8e217f4a033
f2ec83d93509
S2 signer_share: a91e66e012e4364ac9aaa405fcafd370402d9859f7b6685c07ee
d76bf409e80d
S3 signer_share: d3cb090a075eb154e82fdb4b3cb507f110040905468bb9c46da8
bdea643a9a02

// Round one parameters
participants: 1,2
group_binding_factor_input: 000178e175d15cb5cec1257e0d84d797ba8c3dd9b
4c7bc50f3fa527c200bcc6c4a954cdad16ae67ac5919159d655b681bd038574383bab
423614f8967396ee12ca62000288a4e6c3d8353dc3f4aca2e10d10a75fb98d9fbea98
981bfb25375996c5767c932bbf10c41feb17d41cc6433e69f16cceccc42a00aedf72f
eb5f44929fdf2e2fee26b0dd4af7e749aa1a8ee3c10ae9923f618980772e473f8819a
5d4940e0db27ac185f8a0e1d5f84f88bc887fd67b143732c304cc5fa9ad8e6f57f500
28a8ff
group_binding_factor: c4d7668d793ff4c6ec424fb493cdab3ef5b625eefffe775
71ff28a345e5f700a

// Signer round one outputs
S1 hiding_nonce: 570f27bfd808ade115a701eeee997a488662bca8c2a073143e66
2318f1ed8308
S1 binding_nonce: 6720f0436bd135fe8dddc3fadd6e0d13dbd58a1981e587d377d
48e0b8f1c3c01
S1 hiding_nonce_commitment: 78e175d15cb5cec1257e0d84d797ba8c3dd9b4c7b
c50f3fa527c200bcc6c4a95
S1 binding_nonce_commitment: 4cdad16ae67ac5919159d655b681bd038574383b
ab423614f8967396ee12ca62
S2 hiding_nonce: 2a67c5e85884d0275a7a740ba8f53617527148418797345071dd
cf1a1bd37206
S2 binding_nonce: a0609158eeb448abe5b0df27f5ece96196df5722c01a999e8a4
5d2d5dfc5620c
S2 hiding_nonce_commitment: 88a4e6c3d8353dc3f4aca2e10d10a75fb98d9fbea
98981bfb25375996c5767c9
S2 binding_nonce_commitment: 32bbf10c41feb17d41cc6433e69f16cceccc42a0
0aedf72feb5f44929fdf2e2f

// Round two parameters
participants: 1,2

// Signer round two outputs
S1 sig_share: b7e8f03a1a1149adacb96f952dbc39b6034facceafe4a70d6963592
fce75570c
S2 sig_share: cd388f9aff4376397c5ad231713fe6b167bed9cc88a1cc97b0b6bbe
0316a7909

sig: ebe7efbb42c4b1c55106b5536fb5e9ac7a6d0803ea4ae9c8c629ca51e05c230e
974d8a78fff1ac8e52774a24c00141536b0d869b388674a5191a151000e0d005
~~~

## FROST(Ed448, SHAKE256)

~~~
// Configuration information
MAX_SIGNERS: 3
THRESHOLD_LIMIT: 2
NUM_SIGNERS: 2

// Group input parameters
group_secret_key: cdf4a803a21d82fa90692e86541e08d878c9f688e5d71a2bd35
4a9a3af62b8c7c89753055949cab8fd044c17c94211f167672b053659420b00
group_public_key: 800e9b495543b04aaebdba2813de65d1aefe78e8b219d38966b
c0afa1d5d9d685c740c8ab720bff3c84cd9f4a701c1588e40d981f4abb19600
message: 74657374

// Signer input parameters
S1 signer_share: d208a2f1d9ead0cc4b4b9b2e84a22f8e2aa2ab4ee715febe7a08
175d4298dd6bbe2e1c0b29aaa972c78555ea3b3d7308b248994780219e0800
S2 signer_share: d71c9bdf11b81f9f062d08d7b3265744dc7a6014e953e15222bc
8416d5cd0210b4c5e410f90a892c91065fbdae37d51ffc29078acae9f90500
S3 signer_share: dc3094cd49856e71c10e757fe3aa7efa8d5315daea91c4e6c96f
f2cf670328b4a95cad16c96b68e65a87689021323737460b75cc14b2550300

// Round one parameters
participants: 1,2
group_binding_factor_input: 00016d8ef55145bab18c129311f1d07bef2110d0b
6841aae919eb6abf5e523d26f819d3695d78f8aa246c6b6d6fd6c2b8a63dd1cf8e8c8
9a870400a0c29f750605b10c52e347fc538af0d4ebddd23a1e0300482a7d98a39d408
356b9041d5fbaa274c2dc3f248601f21cee912e2f5700c1753a80000242c2fdc11e5f
726d4c897ed118f668a27bfb0d5946b5f513e975638b7c4b0a46cf5184d4a9c1f6310
fd3c10f84d9de704a33aab2af976d60804fa4ecba88458bcf7677a3952f540e20556d
5e90d5aa7e8f226d303ef7b88fb33a63f6cac6a9d638089b1739a5d2564d15fb3e43e
1b0b28a80b54ff7255705a71ee2925e4a3e30e41aed489a579d5595e0df13e32e1e4d
d202a7c7f68b31d6418d9845eb4d757adda6ab189e1bb340db818e5b3bc725d992faf
63e9b0500db10517fe09d3f566fba3a80e46a403e0c7d41548fbf75cf2662b00225b5
02961f98d8c9ff937de0b24c231845
group_binding_factor: 2716e157c3da80b65149b1c2cb546723516272ccf75e111
334533e2840a9bf85f3c71478ade11be26d26d8e4b9a1667af88f7df61670f60a00

// Signer round one outputs
S1 hiding_nonce: 04eccfe12348a5a2e4b30e95efcf4e494ce64b89f6504de46b3d
67a5341baaa931e455c57c6c5c81f4895e333da9d71f7d119fcfbd0d7d2000
S1 binding_nonce: 80bcd1b09e82d7d2ff6dd433b0f81e012cadd4661011c44d929
1269cf24820f5c5086d4363dc67450f24ebe560eb4c2059883545d54aa43a00
S1 hiding_nonce_commitment: 6d8ef55145bab18c129311f1d07bef2110d0b6841
aae919eb6abf5e523d26f819d3695d78f8aa246c6b6d6fd6c2b8a63dd1cf8e8c89a87
0400
S1 binding_nonce_commitment: a0c29f750605b10c52e347fc538af0d4ebddd23a
1e0300482a7d98a39d408356b9041d5fbaa274c2dc3f248601f21cee912e2f5700c17
53a80
S2 hiding_nonce: 3b3bbe82babf2a67ded81b308ba45f73b88f6cf3f6aaa4442256
b7a0354d1567478cfde0a2bba98ba4c3e65645e1b77386eb4063f925e00700
S2 binding_nonce: bcbd112a88bebf463e3509076c5ef280304cb4f1b3a7499cca1
d5e282cc2010a92ff56a3bdcf5ba352e0f4241ba2e54c1431a895c19fff0600
S2 hiding_nonce_commitment: 42c2fdc11e5f726d4c897ed118f668a27bfb0d594
6b5f513e975638b7c4b0a46cf5184d4a9c1f6310fd3c10f84d9de704a33aab2af976d
6080
S2 binding_nonce_commitment: 4fa4ecba88458bcf7677a3952f540e20556d5e90
d5aa7e8f226d303ef7b88fb33a63f6cac6a9d638089b1739a5d2564d15fb3e43e1b0b
28a80

// Round two parameters
participants: 1,2

// Signer round two outputs
S1 sig_share: c5ab0a80c561d1a616ac70f4f13d993156f65f2b44a4a90f37f0640
7a1b62e3940bf14199301d128358b812bef32cb4bffaf03030238772000
S2 sig_share: 15211cb96d6aa73de803d46caf2043859fd796a6282f9adb00033f1
4f4827f23f8cc792c2e322a1f30631ec7690ac587e5eb9c2afd323e3300

sig: 4d9883057726b029d042418600abe88ad3fec06d6a48dca289482e9d51c10353
37e4d1aae5fd1c73a55701133238602f423886fc134a3c6580e787ce8da00900c1a92
07fd32e9c6f956597202323f8f4264ecfd99e9539ae5c388c8e45c133fb4765ee9ff2
583d90d3e49ba02dff6ab51300
~~~

## FROST(ristretto255, SHA-512)

~~~
// Configuration information
MAX_SIGNERS: 3
THRESHOLD_LIMIT: 2
NUM_SIGNERS: 2

// Group input parameters
group_secret_key: b020be204b5e758960458ca9c4675b56b12a8faff2be9c94891
d5e1cd75c880e
group_public_key: e22ac4850672021eac8e0a36dfc4811466fb01108c3427d2347
827467ba02a34
message: 74657374

// Signer input parameters
S1 signer_share: 92ae65bb90030a89507fa00fff08dfed841cf996de5a0c574f1f
4693ddcb6705
S2 signer_share: 611003b3f00bb1e01656ac1818a4419a580e637ecaf67b191521
2e0ae43a470c
S3 signer_share: 439eaa4d36b145e00690c07e5245c5312c00cd65b692ebdbda22
1681eaa92603

// Round one parameters
participants: 1,2
group_binding_factor_input: 0001824e9eddddf02b2a9caf5859825e999d791ca
094f65b814a8bca6013d9cc312774c7e1271d2939a84a9a867e3a06579b4d25659b42
7439ccf0d745b43f75b76600028013834ff4d48e7d6b76c2e732bc611f54720ef8933
c4ca4de7eaaa77ff5cd125e056ecc4f7c4657d3a742354430d768f945db229c335d25
8e9622ad99f3e7582d07b35bd9849ce4af6ad403090d69a7d0eb88bba669a9f985175
d70cd15ad5f1ef5b734c98a32b4aab7b43a57e93fc09281f2e7a207076b31e416ba63
f53d9d
group_binding_factor: f00ae6007f2d74a1507c962cf30006be77596106db28f2d
5443fd66d755e780c

// Signer round one outputs
S1 hiding_nonce: 349b3bb8464a1d87f7d6b56f4559a3f9a6335261a3266089a9b1
2d9d6f6ce209
S1 binding_nonce: ce7406016a854be4291f03e7d24fe30e77994c3465de031515a
4c116f22ca901
S1 hiding_nonce_commitment: 824e9eddddf02b2a9caf5859825e999d791ca094f
65b814a8bca6013d9cc3127
S1 binding_nonce_commitment: 74c7e1271d2939a84a9a867e3a06579b4d25659b
427439ccf0d745b43f75b766
S2 hiding_nonce: 4d66d319f20a728ec3d491cbf260cc6be687bd87cc2b5fdb4d5f
528f65fd650d
S2 binding_nonce: 278b9b1e04632e6af3f1a3c144d07922ffcf5efd3a341b47abc
19c43f48ce306
S2 hiding_nonce_commitment: 8013834ff4d48e7d6b76c2e732bc611f54720ef89
33c4ca4de7eaaa77ff5cd12
S2 binding_nonce_commitment: 5e056ecc4f7c4657d3a742354430d768f945db22
9c335d258e9622ad99f3e758

// Round two parameters
participants: 1,2

// Signer round two outputs
S1 sig_share: 6a539c3a4ee281879a6fb350d20d53e17473f28cd3409ffc238dafe
8d9330605
S2 sig_share: 1d4e59636ee089bfaf548834b07658216649a37f87f0818d5190aa9
b90957505

sig: 7e92309bf40993141acd5f2c7680a302cc5aa5dd291a833906da8e35bc39b03e
87a1f59dbcc20b474ac43b858284ab02dbbc950c5b31218a751d5a846ac97b0a
~~~

## FROST(P-256, SHA-256)

~~~
// Configuration information
MAX_SIGNERS: 3
THRESHOLD_LIMIT: 2
NUM_SIGNERS: 2

// Group input parameters
group_secret_key: 6f090d1393ff53bbcbba036c00b8830ab4546c251dece199eb0
3a6a51a5a5928
group_public_key: 033a2a83f9c9fdfdab7d620f48238a5e6157a8eb1d6c382c7b0
ba95b7c9f69679c
message: 74657374

// Signer input parameters
S1 signer_share: 738552e18ea4f2090597aca6c23c1666845c21c676813f9e2678
6f1e410dcecd
S2 signer_share: 780198af894a90563f7555e183bfa9c25463d767cf159da261ed
379767c14472
S3 signer_share: 7c7dde7d83f02ea37952ff1c45433d1e246b8d0927a9fba69d62
00108e74ba17

// Round one parameters
participants: 1,2
group_binding_factor_input: 000102f34caab210d59324e12ba41f0802d9545f7
f702906930766b86c462bb8ff7f3402b724640ea9e262469f401c9006991ba3247c2c
91b97cdb1f0eeab1a777e24e1e0002037f8a998dfc2e60a7ad63bc987cb27b8abf78a
68bd924ec6adb9f251850cbe711024a4e90422a19dd8463214e997042206c39d3df56
168b458592462090c89dbcf84efca0c54f70a585d6aae28679482b4aed03ae5d38297
b9092ab3376d46fdf55
group_binding_factor: 9df349a9f34bf01627f6b4f8b376e8c8261d55508d1cac2
919cdaf7f9cb20e70

// Signer round one outputs
S1 hiding_nonce: 3da92a503cf7e3f72f62dabedbb3ffcc9f555f1c1e78527940fe
3fed6d45e56f
S1 binding_nonce: ec97c41fc77ae7e795067976b2edd8b679f792abb062e4d0c33
f0f37d2e363eb
S1 hiding_nonce_commitment: 02f34caab210d59324e12ba41f0802d9545f7f702
906930766b86c462bb8ff7f34
S1 binding_nonce_commitment: 02b724640ea9e262469f401c9006991ba3247c2c
91b97cdb1f0eeab1a777e24e1e
S2 hiding_nonce: 06cb4425031e695d1f8ac61320717d63918d3edc7a02fcd3f23a
de47532b1fd9
S2 binding_nonce: 2d965a4ea73115b8065c98c1d95c7085db247168012a834d828
5a7c02f11e3e0
S2 hiding_nonce_commitment: 037f8a998dfc2e60a7ad63bc987cb27b8abf78a68
bd924ec6adb9f251850cbe711
S2 binding_nonce_commitment: 024a4e90422a19dd8463214e997042206c39d3df
56168b458592462090c89dbcf8

// Round two parameters
participants: 1,2

// Signer round two outputs
S1 sig_share: 0a658fe198caddf5ddc407ad58c4615458f02a58d0c1f7a38e25692
98dc41df0
S2 sig_share: e84d948cfec74b5e7540ad09fd69dcd1570f708f2d8573dbbf08cb0
2bc872c75

sig: 035cfbd148da711bbc823455b682ed01a1be3c5415cf692f4a91b7fe22d1dec3
45f2b3246e979229545304b4b7562e3e25afff9ae7fe476b7f4d2e342c4a4b4a65
~~~<|MERGE_RESOLUTION|>--- conflicted
+++ resolved
@@ -896,15 +896,10 @@
 the protocol, although participants still are able to verify the consistency of their
 shares via a VSS (verifiable secret sharing) step; see {{dep-vss}}.
 
-<<<<<<< HEAD
-* Unforgeability assuming at most `(t-1)` corrupted signers. So long as an adversary
-corrupts fewer than `t` participants, the scheme remains secure against Existential 
+* Unforgeability assuming at most `(THRESHOLD_LIMIT-1)` corrupted signers. So long as an adversary
+corrupts fewer than `THRESHOLD_LIMIT` participants, the scheme remains secure against Existential 
 Unforgeability Under Chosen Message Attack (EUF-CMA) attacks, as defined in {{BonehShoup}}, 
 Definition 13.2.
-=======
-* Unforgeability assuming less than `(THRESHOLD_LIMIT-1)` corrupted signers. So long as an adverary
-corrupts fewer than `(THRESHOLD_LIMIT-1)` participants, the scheme remains secure against EUF-CMA attacks.
->>>>>>> 19158a9d
 
 * Coordinator. We assume the Coordinator at the time of signing does not perform a
 denial of service attack. A denial of service would include any action which either
