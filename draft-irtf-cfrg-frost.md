--- conflicted
+++ resolved
@@ -650,14 +650,8 @@
 ~~~
 
 The output of this procedure is a signature share. Each signer then sends
-<<<<<<< HEAD
-these shares back to the collector. Each signer MUST delete the nonce and
+these shares back to the Coordinator. Each signer MUST delete the nonce and
 corresponding commitment after this round completes.
-=======
-these shares back to the Coordinator; see {{encode-sig-share}} for encoding
-recommendations. Each signer MUST delete the nonce and corresponding commitment
-after this round completes.
->>>>>>> b3063a8b
 
 Upon receipt from each Signer, the Coordinator MUST validate the input
 signature share using DeserializeElement. If validation fails, the Coordinator MUST abort
